--- conflicted
+++ resolved
@@ -28,7 +28,6 @@
   Blah.
   Blah.
 
-<<<<<<< HEAD
 - 0006994: [Performance] IntroductionServer: Fix up to 1.5 hour delay of
            seeing puzzle solutions
 
@@ -44,12 +43,10 @@
   visible after solving a puzzle.
 
   It was fixed to try to download solutions right away.
-  Together with the below fix for issue 6996 a round-trip time of 5
+  Together with the below fix for issue 0006996 a round-trip time of 5
   minutes for solving a puzzle & the solution being seen by the remote
   identity should be possible now.
 
-- 0006996: FIXME
-=======
 - 0006996: [Performance] Fix 10 minute delay of captcha solution upload
 
   The IntroductionClient had a bug which almost always caused upload of
@@ -60,7 +57,6 @@
 
   Notably this was discovered thanks to the new unit test for puzzle
   up-/download as introduced in this release by issue 0006951.
->>>>>>> e06a1c5d
 
 - 0006835: [Features] Merge random nickname improvement (ArneBab)
 
