/* This code is part of WoT, a plugin for Freenet. It is distributed 
 * under the GNU General Public License, version 2 (or at your option
 * any later version). See http://www.gnu.org/ for details of the GPL. */
package plugins.WebOfTrust;

import java.io.IOException;
import java.io.ObjectOutputStream;
import java.io.Serializable;
import java.net.MalformedURLException;
import java.util.ArrayList;
import java.util.Arrays;
import java.util.Date;
import java.util.HashMap;
import java.util.List;
import java.util.Map.Entry;

import plugins.WebOfTrust.exceptions.InvalidParameterException;
import freenet.keys.FreenetURI;
import freenet.keys.USK;
import freenet.support.Base64;
import freenet.support.CurrentTimeUTC;
import freenet.support.IllegalBase64Exception;
import freenet.support.Logger;
import freenet.support.StringValidityChecker;
import freenet.support.codeshortification.IfNull;

/**
 * An identity as handled by the WoT (a USK). 
 * 
 * It has a nickname and as many custom properties as needed (set by the user).
 * 
 * @author xor (xor@freenetproject.org)
 * @author Julien Cornuwel (batosai@freenetproject.org)
 */
public class Identity extends Persistent implements Cloneable, Serializable {

	/** @see Serializable */
	private static transient final long serialVersionUID = 1L;
	
	public static transient final int MAX_NICKNAME_LENGTH = 30;
	public static transient final int MAX_CONTEXT_NAME_LENGTH = 32;
	public static transient final int MAX_CONTEXT_AMOUNT = 32;
	public static transient final int MAX_PROPERTY_NAME_LENGTH = 256;
	public static transient final int MAX_PROPERTY_VALUE_LENGTH = 10 * 1024;
	public static transient final int MAX_PROPERTY_AMOUNT = 64;

	/** A unique identifier used to query this Identity from the database. In fact, it is simply a String representing its routing key. */
	@IndexedField
	protected final String mID;
	
	/** The USK requestURI used to fetch this identity from Freenet. It's edition number is the one of the data which we have currently stored
	 * in the database (the values of this identity, trust values, etc.) if mCurrentEditionFetchState is Fetched or ParsingFailed, otherwise it
	 * is the next edition number which should be downloaded. */
	protected FreenetURI mRequestURI;
	
	public static enum FetchState {
		NotFetched,
		ParsingFailed,
		Fetched
	};
	
	protected FetchState mCurrentEditionFetchState;
	
	/** When obtaining identities through other people's trust lists instead of identity introduction, we store the edition number they have
	 * specified and pass it as a hint to the USKManager. */
	protected long mLatestEditionHint;
	
	/** Date of the last time we successfully fetched the XML of this identity */
	@IndexedField
	protected Date mLastFetchedDate;
	
	/** Date of this identity's last modification, for example when it has received new contexts, etc.*/
	protected Date mLastChangedDate;
	
	/** The nickname of this Identity */
	@IndexedField
	protected String mNickname;
	
	/** Whether this Identity publishes its trust list or not */
	protected boolean mDoesPublishTrustList;
	
	/** A list of contexts (eg. client apps) this Identity is used for */
	protected ArrayList<String> mContexts;	

	/** A list of this Identity's custom properties */
	protected HashMap<String, String> mProperties;
	
	/**
	 * @see Identity#activateProperties()
	 */
	private transient boolean mPropertiesActivated;
	
	
	/* These booleans are used for preventing the construction of log-strings if logging is disabled (for saving some cpu cycles) */
	
	private static transient volatile boolean logDEBUG = false;
	private static transient volatile boolean logMINOR = false;
	
	static {
		Logger.registerClass(Identity.class);
	}
	
	
	/**
	 * A class for generating and validating Identity IDs.
	 * Its purpose is NOT to be stored in the database: That would make the queries significantly slower.
	 * We store the IDs as Strings instead for fast queries.
	 * 
	 * Its purpose is to allow validation of IdentityIDs which we obtain from the database or from the network.
	 * 
	 * TODO: This was added after we already had manual ID-generation / checking in the code everywhere. Use this class instead. 
	 */
	public static final class IdentityID {
		
		/**
		 * Length in characters of an ID, which is a SSK public key hash.
		 */
		public static transient final int LENGTH = 43;
		
		private final String mID;
		
		/**
		 * Constructs an identityID from the given String. This is the inverse of IdentityID.toString().
		 * Checks whether the String matches the length limit.
		 * Checks whether it is valid Base64-encoding.
		 */
		private IdentityID(String id) {
			if(id.length() > LENGTH)
				throw new IllegalArgumentException("ID is too long, length: " + id.length());
			
			try {
				Base64.decode(id);
			} catch (IllegalBase64Exception e) {
				throw new RuntimeException("ID does not contain valid Base64: " + id);
			}
			
			mID = id;
		}
		
		/**
		 * Constructs an IdentityID from the given {@link FreenetURI}.
		 * Checks whether the URI is of the right type: Only USK or SSK is accepted.
		 */
		private IdentityID(FreenetURI uri) {
			if(!uri.isUSK() && !uri.isSSK())
				throw new IllegalArgumentException("URI must be USK or SSK!");
			
			try {
				uri = uri.deriveRequestURIFromInsertURI();
			} catch(MalformedURLException e) {
				// It is already a request URI
			}
			
			/* WARNING: When changing this, also update Freetalk.WoT.WoTIdentity.getUIDFromURI()! */
			mID = Base64.encode(uri.getRoutingKey());
		}
		
		/**
		 * Constructs an identityID from the given String. This is the inverse of IdentityID.toString().
		 * Checks whether the String matches the length limit.
		 * Checks whether it is valid Base64-encoding.
		 */
		public static IdentityID constructAndValidateFromString(String id) {
			return new IdentityID(id);
		}
		
		/**
		 * Generates a unique ID from a {@link FreenetURI}, which is the routing key of the author encoded with the Freenet-variant of Base64
		 * We use this to identify identities and perform requests on the database. 
		 * 
		 * Checks whether the URI is of the right type: Only USK or SSK is accepted.
		 * 
		 * @param uri The requestURI or insertURI of the Identity
		 * @return An IdentityID to uniquely identify the identity.
		 */
		public static IdentityID constructAndValidateFromURI(FreenetURI uri) {
			return new IdentityID(uri);
		}
		
		@Override
		public String toString() {
			return mID;
		}
		
		@Override
		public final boolean equals(final Object o) {
			if(o instanceof IdentityID)
				return mID.equals(((IdentityID)o).mID);
			
			if(o instanceof String)
				return mID.equals((String)o);
			
			return false;
		}

		/**
		 * Gets the routing key to which this ID is equivalent.
		 * 
		 * It is equivalent because:
		 * An identity is uniquely identified by the USK URI which belongs to it and an USK URI is uniquely identified by its routing key.
		 */
		public byte[] getRoutingKey() throws IllegalBase64Exception {
			return Base64.decode(mID);
		}

	}
	
	
	/**
	 * Creates an Identity. Only for being used by the WoT package and unit tests, not for user interfaces!
	 * 
	 * @param newRequestURI A {@link FreenetURI} to fetch this Identity 
	 * @param newNickname The nickname of this identity
	 * @param doesPublishTrustList Whether this identity publishes its trustList or not
	 * @throws InvalidParameterException if a supplied parameter is invalid
	 * @throws MalformedURLException if newRequestURI isn't a valid request URI
	 */
	protected Identity(WebOfTrust myWoT, FreenetURI newRequestURI, String newNickname, boolean doesPublishTrustList) throws InvalidParameterException, MalformedURLException {
		initializeTransient(myWoT);
		
		if (!newRequestURI.isUSK() && !newRequestURI.isSSK())
			throw new IllegalArgumentException("Identity URI keytype not supported: " + newRequestURI);
		
		//  We only use the passed edition number as a hint to prevent attackers from spreading bogus very-high edition numbers.
		mRequestURI = newRequestURI.setKeyType("USK").setDocName(WebOfTrust.WOT_NAME).setSuggestedEdition(0).setMetaString(null);
		
		//Check that mRequestURI really is a request URI
		USK.create(mRequestURI);
		
		mID = IdentityID.constructAndValidateFromURI(mRequestURI).toString();
		
		try {
			mLatestEditionHint = Math.max(newRequestURI.getEdition(), 0);
		} catch (IllegalStateException e) {
			mLatestEditionHint = 0;
		}
		mCurrentEditionFetchState = FetchState.NotFetched;
		
		mLastFetchedDate = new Date(0);
		mLastChangedDate = (Date)mCreationDate.clone(); // Don't re-use objects which are stored by db4o to prevent issues when they are being deleted.
		
		if(newNickname == null) {
			mNickname = null;
		}
		else {
			setNickname(newNickname);
		}
		
		setPublishTrustList(doesPublishTrustList);
		mContexts = new ArrayList<String>(4); /* Currently we have: Introduction, Freetalk */
		mProperties = new HashMap<String, String>();
		
		if(logDEBUG) Logger.debug(this, "New identity: " + mNickname + ", URI: " + mRequestURI);
	}	

	/**
	 * Creates an Identity. Only for being used by the WoT package and unit tests, not for user interfaces!
	 * 
	 * @param newRequestURI A String that will be converted to {@link FreenetURI} before creating the identity
	 * @param newNickname The nickname of this identity
	 * @param doesPublishTrustList Whether this identity publishes its trustList or not
	 * @throws InvalidParameterException if a supplied parameter is invalid
	 * @throws MalformedURLException if the supplied requestURI isn't a valid request URI
	 */
	public Identity(WebOfTrust myWoT, String newRequestURI, String newNickname, boolean doesPublishTrustList)
		throws InvalidParameterException, MalformedURLException {
		
		this(myWoT, new FreenetURI(newRequestURI), newNickname, doesPublishTrustList);
	}

	/**
	 * Gets this Identity's ID, which is the routing key of the author encoded with the Freenet-variant of Base64.
	 * We use this to identify identities and perform requests on the database.
	 *  
	 * @return A unique identifier for this Identity.
	 */
	public final String getID() {
		checkedActivate(1); // String is a db4o primitive type so 1 is enough
		return mID;
	}

	/**
	 * @return The requestURI ({@link FreenetURI}) to fetch this Identity 
	 */
	public final FreenetURI getRequestURI() {
		checkedActivate(1);
		checkedActivate(mRequestURI, 2);
		return mRequestURI;
	}

	/**
	 * Get the edition number of the request URI of this identity.
	 * Safe to be called without any additional synchronization.
	 */
	public final long getEdition() {
		return getRequestURI().getEdition();
	}
	
	public final FetchState getCurrentEditionFetchState() {
		checkedActivate(1);
		return mCurrentEditionFetchState;
	}
	
	/**
	 * ATTENTION: Only use this when you need to construct arbitrary Identity objects - for example when writing an FCP parser.
	 * It won't guarantee semantic integrity of the identity object because it does not update related things such as the date when it was fetched.
	 * Instead, use the event handlers such as {@link #onFetched()}, {@link #onFetched(Date)} and {@link #onParsingFailed()}.
	 * 
	 * @param fetchState The desired fetch state.
	 */
	public final void forceSetCurrentEditionFetchState(final FetchState fetchState) {
		checkedActivate(1);
		mCurrentEditionFetchState = fetchState;
	}

	/**
	 * Sets the edition of the last fetched version of this identity.
	 * That number is published in trustLists to limit the number of editions a newbie has to fetch before he actually gets ans Identity.
	 * 
	 * @param newEdition A long representing the last fetched version of this identity.
	 * @throws InvalidParameterException If the new edition is less than the current one. TODO: Evaluate whether we shouldn't be throwing a RuntimeException instead
	 */
	protected void setEdition(long newEdition) throws InvalidParameterException {
		checkedActivate(1);
		checkedActivate(mRequestURI, 2);
		// checkedActivate(mCurrentEditionFetchState, 1); is not needed, has no members
		// checkedActivate(mLatestEditionHint, 1); is not needed, long is a db4o primitive type 
		
		long currentEdition = mRequestURI.getEdition();
		
		if (newEdition < currentEdition) {
			throw new InvalidParameterException("The edition of an identity cannot be lowered.");
		}
		
		if (newEdition > currentEdition) {
			mRequestURI = mRequestURI.setSuggestedEdition(newEdition);
			mCurrentEditionFetchState = FetchState.NotFetched;
			if (newEdition > mLatestEditionHint) {
				// Do not call setNewEditionHint() to prevent confusing logging.
				mLatestEditionHint = newEdition;
			}
			updated();
		}
	}

	/**
	 * ATTENTION: Only use this when you need to construct arbitrary Identity objects - for example when writing an FCP parser.
	 * It won't guarantee semantic integrity of the identity object, for example it allows lowering of the edition.
	 * Instead, use {@link #setEdition(long)} whenever possible.
	 */
	public void forceSetEdition(final long newEdition) {
		checkedActivate(1);
		checkedActivate(mRequestURI, 2);
		
		final long currentEdition = mRequestURI.getEdition();
		
		if(newEdition != currentEdition) {
			mRequestURI.removeFrom(mDB);
			mRequestURI = mRequestURI.setSuggestedEdition(newEdition);
			if (newEdition > mLatestEditionHint) {
				// Do not call setNewEditionHint() to prevent confusing logging.
				mLatestEditionHint = newEdition;
			}
			updated();
		}
	}
	
	public final long getLatestEditionHint() {
		checkedActivate(1); // long is a db4o primitive type so 1 is enough
		return mLatestEditionHint;
	}
	
	/**
	 * Set the "edition hint" of the identity to the given new one.
	 * The "edition hint" is an edition number of which other identities have told us that it is the latest edition.
	 * We only consider it as a hint because they might lie about the edition number, i.e. specify one which is way too high so that the identity won't be
	 * fetched anymore.
	 * 
	 * @return True, if the given hint was newer than the already stored one. You have to tell the {@link IdentityFetcher} about that then.
	 */
	protected final boolean setNewEditionHint(long newLatestEditionHint) {
		checkedActivate(1); // long is a db4o primitive type so 1 is enough
		
		if (newLatestEditionHint > mLatestEditionHint) {
			mLatestEditionHint = newLatestEditionHint;
			if(logDEBUG) Logger.debug(this, "Received a new edition hint of " + newLatestEditionHint + " (current: " + mLatestEditionHint + ") for "+ this);
			return true;
		}
		
		return false;
	}
	
	/**
	 * Decrease the current edition by one. Used by {@link #markForRefetch()}.
	 */
	private final void decreaseEdition() {
		checkedActivate(1);
		checkedActivate(mRequestURI, 2);
		mRequestURI = mRequestURI.setSuggestedEdition(Math.max(mRequestURI.getEdition() - 1, 0));
		// TODO: I decided that we should not decrease the edition hint here. Think about that again.
	}
	
	/**
	 * Marks the current edition of this identity as not fetched if it was fetched already.
	 * If it was not fetched, decreases the edition of the identity by one.
	 * 
	 * Called by the {@link WebOfTrust} when the {@link Score} of an identity changes from negative or 0 to > 0 to make the {@link IdentityFetcher} re-download it's
	 * current trust list. This is necessary because we do not create the trusted identities of someone if he has a negative score. 
	 */
	protected void markForRefetch() {
		checkedActivate(1);
		// checkedActivate(mCurrentEditionFetchState, 1); not needed, it has no members
		
		if (mCurrentEditionFetchState == FetchState.Fetched) {
			mCurrentEditionFetchState = FetchState.NotFetched;
		} else {
			decreaseEdition();
		}
	}
	
	/**
	 * @return The date when this identity was first seen in a trust list of someone.
	 */
	public final Date getAddedDate() {
		return (Date)getCreationDate().clone();
	}

	/**
	 * @return The date of this Identity's last modification.
	 */
	public final Date getLastFetchedDate() {
		checkedActivate(1); // Date is a db4o primitive type so 1 is enough
		return (Date)mLastFetchedDate.clone();
	}

	/**
	 * @return The date of this Identity's last modification.
	 */
	public final Date getLastChangeDate() {
		checkedActivate(1);  // Date is a db4o primitive type so 1 is enough
		return (Date)mLastChangedDate.clone();
	}
	
	/**
	 * Has to be called when the identity was fetched and parsed successfully. Must not be called before setEdition!
	 */
	protected final void onFetched() {
		onFetched(CurrentTimeUTC.get());
	}
	
	/**
	 * Can be used for restoring the last-fetched date from a copy of the identity.
	 * When an identity is fetched in normal operation, please use the version without a parameter. 
	 * 
	 * Must not be called before setEdition!
	 */
	protected final void onFetched(Date fetchDate) {
		checkedActivate(1);
		
		mCurrentEditionFetchState = FetchState.Fetched;
		
		// checkedDelete(mLastFetchedDate); /* Not stored because db4o considers it as a primitive */
		mLastFetchedDate = (Date)fetchDate.clone(); // Clone it to prevent duplicate usage of db4o-stored objects
		
		updated();
	}
	
	/**
	 * Has to be called when the identity was fetched and parsing failed. Must not be called before setEdition!
	 */
	protected final void onParsingFailed() {
		checkedActivate(1);
		
		mCurrentEditionFetchState = FetchState.ParsingFailed;
		
		// checkedDelete(mLastFetchedDate); /* Not stored because db4o considers it as a primitive */
		mLastFetchedDate = CurrentTimeUTC.get();
		
		updated();
	}

	/**
	 * @return The Identity's nickName
	 */
	public final String getNickname() {
		checkedActivate(1); // String is a db4o primitive type so 1 is enough
		return mNickname;
	}

	/* IMPORTANT: This code is duplicated in plugins.Freetalk.WoT.WoTIdentity.validateNickname().
	 * Please also modify it there if you modify it here */
	public static final boolean isNicknameValid(String newNickname) {
		return newNickname.length() > 0 && newNickname.length() <= MAX_NICKNAME_LENGTH 
			&& StringValidityChecker.containsNoIDNBlacklistCharacters(newNickname)
			&& StringValidityChecker.containsNoInvalidCharacters(newNickname)
			&& StringValidityChecker.containsNoLinebreaks(newNickname)
			&& StringValidityChecker.containsNoControlCharacters(newNickname)
			&& StringValidityChecker.containsNoInvalidFormatting(newNickname)
			&& !newNickname.contains("@"); // Must not be allowed since we use it to generate "identity@public-key-hash" unique nicknames;
	}

	/**
	 * Sets the nickName of this Identity. 
	 * 
	 * @param newNickname A String containing this Identity's NickName. Setting it to null means that it was not retrieved yet.
	 * @throws InvalidParameterException If the nickname contains invalid characters, is empty or longer than MAX_NICKNAME_LENGTH characters.
	 */
	public final void setNickname(String newNickname) throws InvalidParameterException {
		if (newNickname == null) {
			throw new NullPointerException("Nickname is null");
		}
		
		newNickname = newNickname.trim();
		
		if(newNickname.length() == 0) {
			throw new InvalidParameterException("Blank nickname");
		}
		
		if(newNickname.length() > MAX_NICKNAME_LENGTH) {
			throw new InvalidParameterException("Nickname is too long (" + MAX_NICKNAME_LENGTH + " chars max)");
		}
			
		if(!isNicknameValid(newNickname)) {
			throw new InvalidParameterException("Nickname contains illegal characters.");
		}
		
		checkedActivate(1); // String is a db4o primitive type so 1 is enough
		
		if (mNickname != null && !mNickname.equals(newNickname)) {
			throw new InvalidParameterException("Changing the nickname of an identity is not allowed.");
		}
	
		mNickname = newNickname;
		updated();
	}

	/**
	 * Checks whether this identity publishes a trust list.
	 * 
	 * @return Whether this Identity publishes its trustList or not.
	 */
	public final boolean doesPublishTrustList() {
		checkedActivate(1); // boolean is a db4o primitive type so 1 is enough
		return mDoesPublishTrustList;
	}

	/**
	 * Sets if this Identity publishes its trust list or not. 
	 */
	public final void setPublishTrustList(boolean doesPublishTrustList) {
		checkedActivate(1); // boolean is a db4o primitive type so 1 is enough
		
		if (mDoesPublishTrustList == doesPublishTrustList) {
			return;
		}
		
		mDoesPublishTrustList = doesPublishTrustList;
		updated();
	}
	
	/**
	 * Checks whether this identity offers the given contexts.
	 * 
	 * @param context The context we want to know if this Identity has it or not
	 * @return Whether this Identity has that context or not
	 */
	public final boolean hasContext(String context) {
		checkedActivate(1);
		checkedActivate(mContexts, 2);
		return mContexts.contains(context.trim());
	}

	/**
	 * Gets all this Identity's contexts.
	 * 
	 * @return A copy of the ArrayList<String> of all contexts of this identity.
	 */
	@SuppressWarnings("unchecked")
	public final ArrayList<String> getContexts() {
		/* TODO: If this is used often - which it probably is, we might verify that no code corrupts the HashMap and return the original one
		 * instead of a copy */
		checkedActivate(1);
		checkedActivate(mContexts, 2);
		return (ArrayList<String>)mContexts.clone();
	}

	/**
	 * Adds a context to this identity. A context is a string, the identities contexts are a set of strings - no context will be added more than
	 * once.
	 * Contexts are used by client applications to identify what identities are relevant for their use.
	 * Currently known contexts:
	 * - WoT adds the "Introduction" context if an identity publishes catpchas to allow other to get on it's trust list
	 * - Freetalk, the messaging system for Freenet, adds the "Freetalk" context to identities which use it.
	 * 
	 * @param newContext Name of the context. Must be latin letters and numbers only.
	 * @throws InvalidParameterException If the context name is empty
	 */
	public final void addContext(String newContext) throws InvalidParameterException {
		newContext = newContext.trim();
		
		final int length = newContext.length();
		
		if (length == 0) {
			throw new InvalidParameterException("A blank context cannot be added to an identity.");
		}
		
		if (length > MAX_CONTEXT_NAME_LENGTH) {
			throw new InvalidParameterException("Context names must not be longer than " + MAX_CONTEXT_NAME_LENGTH + " characters.");
		}
		
		if (!StringValidityChecker.isLatinLettersAndNumbersOnly(newContext)) {
			throw new InvalidParameterException("Context names must be latin letters and numbers only");
		}
		
		checkedActivate(1);
		checkedActivate(mContexts, 2);
		
		if (!mContexts.contains(newContext)) {
			if (mContexts.size() >= MAX_CONTEXT_AMOUNT) {
				throw new InvalidParameterException("An identity may not have more than " + MAX_CONTEXT_AMOUNT + " contexts.");
			}
			
			mContexts.add(newContext);
			updated();
		}
	}

	/**
	 * Clears the list of contexts and sets it to the new list of contexts which was passed to the function.
	 * Duplicate contexts are ignored. For invalid contexts an error is logged, all valid ones will be added.
	 * 
	 * IMPORTANT: This always marks the identity as updated so it should not be used on OwnIdentities because it would result in
	 * a re-insert even if nothing was changed.
	 */
	protected final void setContexts(List<String> newContexts) {
		checkedActivate(1);
		checkedActivate(mContexts, 2);
		
		mContexts.clear();
		
		for (String context : newContexts) {
			try {
				addContext(context);
			} catch (InvalidParameterException e) {
				Logger.error(this, "setContexts(): addContext() failed.", e);
			}
		}
		
		mContexts.trimToSize();
	}

	/**
	 * Removes a context from this Identity, does nothing if it does not exist.
	 * If this Identity is no longer used by a client application, the user can tell it and others won't try to fetch it anymore.
	 * 
	 * @param context Name of the context.
	 */
	public final void removeContext(String context) throws InvalidParameterException {
		context = context.trim();
		
		checkedActivate(1);
		checkedActivate(mContexts, 2);
		
		if (mContexts.contains(context)) {
			mContexts.remove(context);
			updated();
		}
	}
	
	private synchronized final void activateProperties() {
		// We must not deactivate mProperties if it was already modified by a setter so we need this guard
		if(mPropertiesActivated)
			return;
		
		// TODO: As soon as the db4o bug with hashmaps is fixed, remove this workaround function & replace with:
		// checkedActivate(1);
		// checkedActivate(mProperties, 3);
		checkedActivate(1);
		
		if(mDB.isStored(mProperties)) {
			mDB.deactivate(mProperties);
			checkedActivate(mProperties, 3);
		}
		
		mPropertiesActivated = true;
	}

	/**
	 * Gets the value of one of this Identity's properties.
	 * 
	 * @param key The name of the requested custom property
	 * @return The value of the requested custom property
	 * @throws InvalidParameterException if this Identity doesn't have the required property
	 */
	public final String getProperty(String key) throws InvalidParameterException {
		key = key.trim();
		
		activateProperties();
		
		if (!mProperties.containsKey(key)) {
			throw new InvalidParameterException("The property '" + key +"' isn't set on this identity.");
		}
		
		return mProperties.get(key);
	}

	/**
	 * Gets all custom properties from this Identity.
	 * 
	 * @return A copy of the HashMap<String, String> referencing all this Identity's custom properties.
	 */
	@SuppressWarnings("unchecked")
	public final HashMap<String, String> getProperties() {
		activateProperties();
		/* TODO: If this is used often, we might verify that no code corrupts the HashMap and return the original one instead of a copy */
		return (HashMap<String, String>)mProperties.clone();
	}
	
	/**
	 * Sets a custom property on this Identity. Custom properties keys have to be unique.
	 * This can be used by client applications that need to store additional informations on their Identities (crypto keys, avatar, whatever...).
	 * The key is always trimmed before storage, the value is stored as passed.
	 *
	 * @param key Name of the custom property. Must be latin letters, numbers and periods only. Periods may only appear if surrounded by other characters.
	 * @param value Value of the custom property.
	 * @throws InvalidParameterException If the key or the value is empty.
	 */
	public final void setProperty(String key, String value) throws InvalidParameterException {
		// Double check in case someone removes the implicit checks...
		IfNull.thenThrow(key, "Key");
		IfNull.thenThrow(value, "Value");
		
		key = key.trim();
		
		final int keyLength = key.length();
		
		if (keyLength == 0) {
			throw new InvalidParameterException("Property names must not be empty.");
		}
		
		if (keyLength > MAX_PROPERTY_NAME_LENGTH) {
			throw new InvalidParameterException("Property names must not be longer than " + MAX_PROPERTY_NAME_LENGTH + " characters.");
		}
		
		String[] keyTokens = key.split("[.]", -1); // The 1-argument-version wont return empty tokens
		for (String token : keyTokens) {
			if (token.length() == 0) {
				throw new InvalidParameterException("Property names which contain periods must have at least one character before and after each period.");
			}
			
			if(!StringValidityChecker.isLatinLettersAndNumbersOnly(token))
				throw new InvalidParameterException("Property names must contain only latin letters, numbers and periods.");
		}
		
		final int valueLength = value.length();
		
		if (valueLength == 0) {
			throw new InvalidParameterException("Property values must not be empty.");
		}
		
		if (valueLength > MAX_PROPERTY_VALUE_LENGTH) {
			throw new InvalidParameterException("Property values must not be longer than " + MAX_PROPERTY_VALUE_LENGTH + " characters");
		}
		
		activateProperties();
		
		String oldValue = mProperties.get(key);
		if (oldValue == null && mProperties.size() >= MAX_PROPERTY_AMOUNT) {
			throw new InvalidParameterException("An identity may not have more than " + MAX_PROPERTY_AMOUNT + " properties.");
		}
		
		if (oldValue == null || oldValue.equals(value) == false) {
			mProperties.put(key, value);
			updated();
		}
	}

	/**
	 * Clears the list of properties and sets it to the new list of properties which was passed to the function.
	 * For invalid properties an error is logged, all valid ones will be added.
	 * 
	 * IMPORTANT: This always marks the identity as updated so it should not be used on OwnIdentities because it would result in
	 * a re-insert even if nothing was changed.
	 */
	protected final void setProperties(HashMap<String, String> newProperties) {
		activateProperties();
		checkedDelete(mProperties);
		mProperties = new HashMap<String, String>(newProperties.size() * 2);
		
		for (Entry<String, String> property : newProperties.entrySet()) {
			try {
				setProperty(property.getKey(), property.getValue());
			} catch (InvalidParameterException e) {
				Logger.error(this, "setProperties(): setProperty() failed.", e);
			}
		}
	}

	/**
	 * Removes a custom property from this Identity, does nothing if it does not exist.
	 * 
	 * @param key Name of the custom property.
	 */
	public final void removeProperty(String key) throws InvalidParameterException {
		activateProperties();
		
		key = key.trim();		
		if (mProperties.remove(key) != null) {
			updated();
		}
	}
		
	/**
	 * Tell that this Identity has been updated.
	 * 
	 * Updated OwnIdentities will be reinserted by the IdentityInserter automatically.
	 */
	public final void updated() {
		checkedActivate(1); // Date is a db4o primitive type so 1 is enough
		// checkedDelete(mLastChangedDate); /* Not stored because db4o considers it as a primitive */
		mLastChangedDate = CurrentTimeUTC.get();
	}

	public final String toString() {
		checkedActivate(1); // String is a db4o primitive type so 1 is enough 
		return mNickname + "(" + mID + ")";
	}

	/**
	 * Compares whether two identities are equal.
	 * This checks <b>all</b> properties of the identities <b>excluding</b> the {@link Date} properties.
	 */
	public boolean equals(Object obj) {
		if (obj == this) {
			return true;
		}
		
		// - We need to return false when someone tries to compare an OwnIdentity to a non-own one.
		// - We must also make sure that OwnIdentity can safely use this equals() function as foundation.
		// Both cases are ensured by this check:
		if (obj.getClass() != this.getClass()) {
			return false;
		}
	
		Identity other = (Identity)obj;
		
		if (!getID().equals(other.getID())) {
			return false;
		}
		
		if (!getRequestURI().equals(other.getRequestURI())) {
			return false;
		}
		
		if (getCurrentEditionFetchState() != other.getCurrentEditionFetchState()) {
			return false;
		}
		
		if (getLatestEditionHint() != other.getLatestEditionHint()) {
			return false;
		}
		
		final String nickname = getNickname();
		final String otherNickname = other.getNickname();
		if ((nickname == null) != (otherNickname == null)) {
			return false;
		}
		
		if(nickname != null && !nickname.equals(otherNickname)) {
			return false;
		}
		
		if (doesPublishTrustList() != other.doesPublishTrustList()) {
			return false;
		}
		
		
		String[] myContexts = (String[])getContexts().toArray(new String[1]);
		String[] otherContexts = (String[])other.getContexts().toArray(new String[1]);
		
		Arrays.sort(myContexts);
		Arrays.sort(otherContexts);
		
		if (!Arrays.deepEquals(myContexts, otherContexts)) {
			return false;
		}
		
		if (!getProperties().equals(other.getProperties())) {
			return false;
		}
		
		return true;
	}
	
	public int hashCode() {
		return getID().hashCode();
	}
	
	/**
	 * {@inheritDoc}
	 */
	@Override
	protected void activateFully() {
		// 4 is the maximal depth of all getter functions. You have to adjust this when introducing new member variables.
		checkedActivate(4);
		// Workaround for db4o bug
		activateProperties();
	}
	
	/**
	 * Clones this identity. Does <b>not</b> clone the {@link Date} attributes, they are initialized to the current time!
	 */
	public Identity clone() {
		try {
			Identity clone = new Identity(mWebOfTrust, getRequestURI(), getNickname(), doesPublishTrustList());
			
<<<<<<< HEAD
			activateFully(); // For performance only
			clone.setCreationDate(getCreationDate());
=======
			checkedActivate(4); // For performance only
			clone.setEdition(getEdition());
			clone.setNewEditionHint(getLatestEditionHint());
>>>>>>> 9acce9bf
			clone.mCurrentEditionFetchState = getCurrentEditionFetchState();
			clone.mLastChangedDate = (Date)getLastChangeDate().clone();
			clone.mLatestEditionHint = getLatestEditionHint(); // Don't use the setter since it won't lower the current edition hint.
			clone.setContexts(getContexts());
			clone.setProperties(getProperties());
			
			return clone;
			
		} catch (InvalidParameterException e) {
			throw new RuntimeException(e);
		} catch (MalformedURLException e) {
			/* This should never happen since we checked when this object was created */
			Logger.error(this, "Caugth MalformedURLException in clone()", e);
			throw new IllegalStateException(e); 
		}
	}
	

	
	/**
	 * Stores this identity in the database without committing the transaction
	 * You must synchronize on the WoT, on the identity and then on the database when using this function!
	 */
	protected void storeWithoutCommit() {
		try {
			activateFully();

			// checkedStore(mID); /* Not stored because db4o considers it as a primitive and automatically stores it. */
			checkedStore(mRequestURI);
			// checkedStore(mFirstFetchedDate); /* Not stored because db4o considers it as a primitive and automatically stores it. */
			// checkedStore(mLastFetchedDate); /* Not stored because db4o considers it as a primitive and automatically stores it. */
			// checkedStore(mLastChangedDate); /* Not stored because db4o considers it as a primitive and automatically stores it. */
			// checkedStore(mNickname); /* Not stored because db4o considers it as a primitive and automatically stores it. */
			// checkedStore(mDoesPublishTrustList); /* Not stored because db4o considers it as a primitive and automatically stores it. */
			checkedStore(mProperties);
			checkedStore(mContexts);
			checkedStore();
		}
		catch(final RuntimeException e) {
			checkedRollbackAndThrow(e);
		}
	}
	
	/**
	 * Locks the WoT and the database and stores the identity.
	 */
	protected final void storeAndCommit() {
		synchronized(mWebOfTrust) {
		synchronized(Persistent.transactionLock(mDB)) {
			try {
				storeWithoutCommit();
				checkedCommit(this);
			}
			catch(RuntimeException e) {
				checkedRollbackAndThrow(e);
			}
		}
		}
	}
	
	/**
	 * You have to lock the WoT and the IntroductionPuzzleStore before calling this function.
	 * @param identity
	 */
	protected void deleteWithoutCommit() {
		try {
			activateFully();
			
			// checkedDelete(mID); /* Not stored because db4o considers it as a primitive and automatically stores it. */
			mRequestURI.removeFrom(mDB);
			checkedDelete(mCurrentEditionFetchState); // TODO: Is this still necessary?
			// checkedDelete(mLastFetchedDate); /* Not stored because db4o considers it as a primitive and automatically stores it. */
			// checkedDelete(mLastChangedDate); /* Not stored because db4o considers it as a primitive and automatically stores it. */
			// checkedDelete(mNickname); /* Not stored because db4o considers it as a primitive and automatically stores it. */
			// checkedDelete(mDoesPublishTrustList); /* Not stored because db4o considers it as a primitive and automatically stores it. */
			checkedDelete(mProperties);
			checkedDelete(mContexts);
			checkedDelete();
		}
		catch(RuntimeException e) {
			checkedRollbackAndThrow(e);
		}
	}

	@Override
	public void startupDatabaseIntegrityTest() {
		activateFully();

		if(mID == null)
			throw new NullPointerException("mID==null");

		if(mRequestURI == null)
			throw new NullPointerException("mRequestURI==null");
		
		if(!mID.equals(IdentityID.constructAndValidateFromURI(mRequestURI).toString()))
			throw new IllegalStateException("ID does not match request URI!");
		
		IdentityID.constructAndValidateFromString(mID); // Throws if invalid
		
		if(mCurrentEditionFetchState == null)
			throw new NullPointerException("mCurrentEditionFetchState==null");
		
		if(mLatestEditionHint < 0 || mLatestEditionHint < mRequestURI.getEdition())
			throw new IllegalStateException("Invalid edition hint: " + mLatestEditionHint + "; current edition: " + mRequestURI.getEdition());
		
		if(mLastFetchedDate == null)
			throw new NullPointerException("mLastFetchedDate==null");
		
		if(mLastFetchedDate.after(CurrentTimeUTC.get()))
			throw new IllegalStateException("mLastFetchedDate is in the future: " + mLastFetchedDate);
		
		if(mLastChangedDate == null)
			throw new NullPointerException("mLastChangedDate==null");
		
		if(mLastChangedDate.before(mCreationDate))
			throw new IllegalStateException("mLastChangedDate is before mCreationDate!");
		
		if(mLastChangedDate.before(mLastFetchedDate))
			throw new IllegalStateException("mLastChangedDate is before mLastFetchedDate!");
		
		if(mLastChangedDate.after(CurrentTimeUTC.get()))
			throw new IllegalStateException("mLastChangedDate is in the future: " + mLastChangedDate);
		
		if(mNickname != null && !isNicknameValid(mNickname))
			throw new IllegalStateException("Invalid nickname: " + mNickname);
		
		if(mContexts == null)
			throw new NullPointerException("mContexts==null");
		
		if(mProperties == null)
			throw new NullPointerException("mProperties==null");
		
		if(mContexts.size() > MAX_CONTEXT_AMOUNT)
			throw new IllegalStateException("Too many contexts: " + mContexts.size());
		
		if(mProperties.size() > MAX_PROPERTY_AMOUNT)
			throw new IllegalStateException("Too many properties: " + mProperties.size());
			
		// TODO: Verify context/property names/values 
	}
	
	/** @see Persistent#serialize() */
	private void writeObject(ObjectOutputStream stream) throws IOException {
		activateFully();
		stream.defaultWriteObject();
	}
}
<|MERGE_RESOLUTION|>--- conflicted
+++ resolved
@@ -1,1071 +1,1067 @@
-/* This code is part of WoT, a plugin for Freenet. It is distributed 
- * under the GNU General Public License, version 2 (or at your option
- * any later version). See http://www.gnu.org/ for details of the GPL. */
-package plugins.WebOfTrust;
-
-import java.io.IOException;
-import java.io.ObjectOutputStream;
-import java.io.Serializable;
-import java.net.MalformedURLException;
-import java.util.ArrayList;
-import java.util.Arrays;
-import java.util.Date;
-import java.util.HashMap;
-import java.util.List;
-import java.util.Map.Entry;
-
-import plugins.WebOfTrust.exceptions.InvalidParameterException;
-import freenet.keys.FreenetURI;
-import freenet.keys.USK;
-import freenet.support.Base64;
-import freenet.support.CurrentTimeUTC;
-import freenet.support.IllegalBase64Exception;
-import freenet.support.Logger;
-import freenet.support.StringValidityChecker;
-import freenet.support.codeshortification.IfNull;
-
-/**
- * An identity as handled by the WoT (a USK). 
- * 
- * It has a nickname and as many custom properties as needed (set by the user).
- * 
- * @author xor (xor@freenetproject.org)
- * @author Julien Cornuwel (batosai@freenetproject.org)
- */
-public class Identity extends Persistent implements Cloneable, Serializable {
-
-	/** @see Serializable */
-	private static transient final long serialVersionUID = 1L;
-	
-	public static transient final int MAX_NICKNAME_LENGTH = 30;
-	public static transient final int MAX_CONTEXT_NAME_LENGTH = 32;
-	public static transient final int MAX_CONTEXT_AMOUNT = 32;
-	public static transient final int MAX_PROPERTY_NAME_LENGTH = 256;
-	public static transient final int MAX_PROPERTY_VALUE_LENGTH = 10 * 1024;
-	public static transient final int MAX_PROPERTY_AMOUNT = 64;
-
-	/** A unique identifier used to query this Identity from the database. In fact, it is simply a String representing its routing key. */
-	@IndexedField
-	protected final String mID;
-	
-	/** The USK requestURI used to fetch this identity from Freenet. It's edition number is the one of the data which we have currently stored
-	 * in the database (the values of this identity, trust values, etc.) if mCurrentEditionFetchState is Fetched or ParsingFailed, otherwise it
-	 * is the next edition number which should be downloaded. */
-	protected FreenetURI mRequestURI;
-	
-	public static enum FetchState {
-		NotFetched,
-		ParsingFailed,
-		Fetched
-	};
-	
-	protected FetchState mCurrentEditionFetchState;
-	
-	/** When obtaining identities through other people's trust lists instead of identity introduction, we store the edition number they have
-	 * specified and pass it as a hint to the USKManager. */
-	protected long mLatestEditionHint;
-	
-	/** Date of the last time we successfully fetched the XML of this identity */
-	@IndexedField
-	protected Date mLastFetchedDate;
-	
-	/** Date of this identity's last modification, for example when it has received new contexts, etc.*/
-	protected Date mLastChangedDate;
-	
-	/** The nickname of this Identity */
-	@IndexedField
-	protected String mNickname;
-	
-	/** Whether this Identity publishes its trust list or not */
-	protected boolean mDoesPublishTrustList;
-	
-	/** A list of contexts (eg. client apps) this Identity is used for */
-	protected ArrayList<String> mContexts;	
-
-	/** A list of this Identity's custom properties */
-	protected HashMap<String, String> mProperties;
-	
-	/**
-	 * @see Identity#activateProperties()
-	 */
-	private transient boolean mPropertiesActivated;
-	
-	
-	/* These booleans are used for preventing the construction of log-strings if logging is disabled (for saving some cpu cycles) */
-	
-	private static transient volatile boolean logDEBUG = false;
-	private static transient volatile boolean logMINOR = false;
-	
-	static {
-		Logger.registerClass(Identity.class);
-	}
-	
-	
-	/**
-	 * A class for generating and validating Identity IDs.
-	 * Its purpose is NOT to be stored in the database: That would make the queries significantly slower.
-	 * We store the IDs as Strings instead for fast queries.
-	 * 
-	 * Its purpose is to allow validation of IdentityIDs which we obtain from the database or from the network.
-	 * 
-	 * TODO: This was added after we already had manual ID-generation / checking in the code everywhere. Use this class instead. 
-	 */
-	public static final class IdentityID {
-		
-		/**
-		 * Length in characters of an ID, which is a SSK public key hash.
-		 */
-		public static transient final int LENGTH = 43;
-		
-		private final String mID;
-		
-		/**
-		 * Constructs an identityID from the given String. This is the inverse of IdentityID.toString().
-		 * Checks whether the String matches the length limit.
-		 * Checks whether it is valid Base64-encoding.
-		 */
-		private IdentityID(String id) {
-			if(id.length() > LENGTH)
-				throw new IllegalArgumentException("ID is too long, length: " + id.length());
-			
-			try {
-				Base64.decode(id);
-			} catch (IllegalBase64Exception e) {
-				throw new RuntimeException("ID does not contain valid Base64: " + id);
-			}
-			
-			mID = id;
-		}
-		
-		/**
-		 * Constructs an IdentityID from the given {@link FreenetURI}.
-		 * Checks whether the URI is of the right type: Only USK or SSK is accepted.
-		 */
-		private IdentityID(FreenetURI uri) {
-			if(!uri.isUSK() && !uri.isSSK())
-				throw new IllegalArgumentException("URI must be USK or SSK!");
-			
-			try {
-				uri = uri.deriveRequestURIFromInsertURI();
-			} catch(MalformedURLException e) {
-				// It is already a request URI
-			}
-			
-			/* WARNING: When changing this, also update Freetalk.WoT.WoTIdentity.getUIDFromURI()! */
-			mID = Base64.encode(uri.getRoutingKey());
-		}
-		
-		/**
-		 * Constructs an identityID from the given String. This is the inverse of IdentityID.toString().
-		 * Checks whether the String matches the length limit.
-		 * Checks whether it is valid Base64-encoding.
-		 */
-		public static IdentityID constructAndValidateFromString(String id) {
-			return new IdentityID(id);
-		}
-		
-		/**
-		 * Generates a unique ID from a {@link FreenetURI}, which is the routing key of the author encoded with the Freenet-variant of Base64
-		 * We use this to identify identities and perform requests on the database. 
-		 * 
-		 * Checks whether the URI is of the right type: Only USK or SSK is accepted.
-		 * 
-		 * @param uri The requestURI or insertURI of the Identity
-		 * @return An IdentityID to uniquely identify the identity.
-		 */
-		public static IdentityID constructAndValidateFromURI(FreenetURI uri) {
-			return new IdentityID(uri);
-		}
-		
-		@Override
-		public String toString() {
-			return mID;
-		}
-		
-		@Override
-		public final boolean equals(final Object o) {
-			if(o instanceof IdentityID)
-				return mID.equals(((IdentityID)o).mID);
-			
-			if(o instanceof String)
-				return mID.equals((String)o);
-			
-			return false;
-		}
-
-		/**
-		 * Gets the routing key to which this ID is equivalent.
-		 * 
-		 * It is equivalent because:
-		 * An identity is uniquely identified by the USK URI which belongs to it and an USK URI is uniquely identified by its routing key.
-		 */
-		public byte[] getRoutingKey() throws IllegalBase64Exception {
-			return Base64.decode(mID);
-		}
-
-	}
-	
-	
-	/**
-	 * Creates an Identity. Only for being used by the WoT package and unit tests, not for user interfaces!
-	 * 
-	 * @param newRequestURI A {@link FreenetURI} to fetch this Identity 
-	 * @param newNickname The nickname of this identity
-	 * @param doesPublishTrustList Whether this identity publishes its trustList or not
-	 * @throws InvalidParameterException if a supplied parameter is invalid
-	 * @throws MalformedURLException if newRequestURI isn't a valid request URI
-	 */
-	protected Identity(WebOfTrust myWoT, FreenetURI newRequestURI, String newNickname, boolean doesPublishTrustList) throws InvalidParameterException, MalformedURLException {
-		initializeTransient(myWoT);
-		
-		if (!newRequestURI.isUSK() && !newRequestURI.isSSK())
-			throw new IllegalArgumentException("Identity URI keytype not supported: " + newRequestURI);
-		
-		//  We only use the passed edition number as a hint to prevent attackers from spreading bogus very-high edition numbers.
-		mRequestURI = newRequestURI.setKeyType("USK").setDocName(WebOfTrust.WOT_NAME).setSuggestedEdition(0).setMetaString(null);
-		
-		//Check that mRequestURI really is a request URI
-		USK.create(mRequestURI);
-		
-		mID = IdentityID.constructAndValidateFromURI(mRequestURI).toString();
-		
-		try {
-			mLatestEditionHint = Math.max(newRequestURI.getEdition(), 0);
-		} catch (IllegalStateException e) {
-			mLatestEditionHint = 0;
-		}
-		mCurrentEditionFetchState = FetchState.NotFetched;
-		
-		mLastFetchedDate = new Date(0);
-		mLastChangedDate = (Date)mCreationDate.clone(); // Don't re-use objects which are stored by db4o to prevent issues when they are being deleted.
-		
-		if(newNickname == null) {
-			mNickname = null;
-		}
-		else {
-			setNickname(newNickname);
-		}
-		
-		setPublishTrustList(doesPublishTrustList);
-		mContexts = new ArrayList<String>(4); /* Currently we have: Introduction, Freetalk */
-		mProperties = new HashMap<String, String>();
-		
-		if(logDEBUG) Logger.debug(this, "New identity: " + mNickname + ", URI: " + mRequestURI);
-	}	
-
-	/**
-	 * Creates an Identity. Only for being used by the WoT package and unit tests, not for user interfaces!
-	 * 
-	 * @param newRequestURI A String that will be converted to {@link FreenetURI} before creating the identity
-	 * @param newNickname The nickname of this identity
-	 * @param doesPublishTrustList Whether this identity publishes its trustList or not
-	 * @throws InvalidParameterException if a supplied parameter is invalid
-	 * @throws MalformedURLException if the supplied requestURI isn't a valid request URI
-	 */
-	public Identity(WebOfTrust myWoT, String newRequestURI, String newNickname, boolean doesPublishTrustList)
-		throws InvalidParameterException, MalformedURLException {
-		
-		this(myWoT, new FreenetURI(newRequestURI), newNickname, doesPublishTrustList);
-	}
-
-	/**
-	 * Gets this Identity's ID, which is the routing key of the author encoded with the Freenet-variant of Base64.
-	 * We use this to identify identities and perform requests on the database.
-	 *  
-	 * @return A unique identifier for this Identity.
-	 */
-	public final String getID() {
-		checkedActivate(1); // String is a db4o primitive type so 1 is enough
-		return mID;
-	}
-
-	/**
-	 * @return The requestURI ({@link FreenetURI}) to fetch this Identity 
-	 */
-	public final FreenetURI getRequestURI() {
-		checkedActivate(1);
-		checkedActivate(mRequestURI, 2);
-		return mRequestURI;
-	}
-
-	/**
-	 * Get the edition number of the request URI of this identity.
-	 * Safe to be called without any additional synchronization.
-	 */
-	public final long getEdition() {
-		return getRequestURI().getEdition();
-	}
-	
-	public final FetchState getCurrentEditionFetchState() {
-		checkedActivate(1);
-		return mCurrentEditionFetchState;
-	}
-	
-	/**
-	 * ATTENTION: Only use this when you need to construct arbitrary Identity objects - for example when writing an FCP parser.
-	 * It won't guarantee semantic integrity of the identity object because it does not update related things such as the date when it was fetched.
-	 * Instead, use the event handlers such as {@link #onFetched()}, {@link #onFetched(Date)} and {@link #onParsingFailed()}.
-	 * 
-	 * @param fetchState The desired fetch state.
-	 */
-	public final void forceSetCurrentEditionFetchState(final FetchState fetchState) {
-		checkedActivate(1);
-		mCurrentEditionFetchState = fetchState;
-	}
-
-	/**
-	 * Sets the edition of the last fetched version of this identity.
-	 * That number is published in trustLists to limit the number of editions a newbie has to fetch before he actually gets ans Identity.
-	 * 
-	 * @param newEdition A long representing the last fetched version of this identity.
-	 * @throws InvalidParameterException If the new edition is less than the current one. TODO: Evaluate whether we shouldn't be throwing a RuntimeException instead
-	 */
-	protected void setEdition(long newEdition) throws InvalidParameterException {
-		checkedActivate(1);
-		checkedActivate(mRequestURI, 2);
-		// checkedActivate(mCurrentEditionFetchState, 1); is not needed, has no members
-		// checkedActivate(mLatestEditionHint, 1); is not needed, long is a db4o primitive type 
-		
-		long currentEdition = mRequestURI.getEdition();
-		
-		if (newEdition < currentEdition) {
-			throw new InvalidParameterException("The edition of an identity cannot be lowered.");
-		}
-		
-		if (newEdition > currentEdition) {
-			mRequestURI = mRequestURI.setSuggestedEdition(newEdition);
-			mCurrentEditionFetchState = FetchState.NotFetched;
-			if (newEdition > mLatestEditionHint) {
-				// Do not call setNewEditionHint() to prevent confusing logging.
-				mLatestEditionHint = newEdition;
-			}
-			updated();
-		}
-	}
-
-	/**
-	 * ATTENTION: Only use this when you need to construct arbitrary Identity objects - for example when writing an FCP parser.
-	 * It won't guarantee semantic integrity of the identity object, for example it allows lowering of the edition.
-	 * Instead, use {@link #setEdition(long)} whenever possible.
-	 */
-	public void forceSetEdition(final long newEdition) {
-		checkedActivate(1);
-		checkedActivate(mRequestURI, 2);
-		
-		final long currentEdition = mRequestURI.getEdition();
-		
-		if(newEdition != currentEdition) {
-			mRequestURI.removeFrom(mDB);
-			mRequestURI = mRequestURI.setSuggestedEdition(newEdition);
-			if (newEdition > mLatestEditionHint) {
-				// Do not call setNewEditionHint() to prevent confusing logging.
-				mLatestEditionHint = newEdition;
-			}
-			updated();
-		}
-	}
-	
-	public final long getLatestEditionHint() {
-		checkedActivate(1); // long is a db4o primitive type so 1 is enough
-		return mLatestEditionHint;
-	}
-	
-	/**
-	 * Set the "edition hint" of the identity to the given new one.
-	 * The "edition hint" is an edition number of which other identities have told us that it is the latest edition.
-	 * We only consider it as a hint because they might lie about the edition number, i.e. specify one which is way too high so that the identity won't be
-	 * fetched anymore.
-	 * 
-	 * @return True, if the given hint was newer than the already stored one. You have to tell the {@link IdentityFetcher} about that then.
-	 */
-	protected final boolean setNewEditionHint(long newLatestEditionHint) {
-		checkedActivate(1); // long is a db4o primitive type so 1 is enough
-		
-		if (newLatestEditionHint > mLatestEditionHint) {
-			mLatestEditionHint = newLatestEditionHint;
-			if(logDEBUG) Logger.debug(this, "Received a new edition hint of " + newLatestEditionHint + " (current: " + mLatestEditionHint + ") for "+ this);
-			return true;
-		}
-		
-		return false;
-	}
-	
-	/**
-	 * Decrease the current edition by one. Used by {@link #markForRefetch()}.
-	 */
-	private final void decreaseEdition() {
-		checkedActivate(1);
-		checkedActivate(mRequestURI, 2);
-		mRequestURI = mRequestURI.setSuggestedEdition(Math.max(mRequestURI.getEdition() - 1, 0));
-		// TODO: I decided that we should not decrease the edition hint here. Think about that again.
-	}
-	
-	/**
-	 * Marks the current edition of this identity as not fetched if it was fetched already.
-	 * If it was not fetched, decreases the edition of the identity by one.
-	 * 
-	 * Called by the {@link WebOfTrust} when the {@link Score} of an identity changes from negative or 0 to > 0 to make the {@link IdentityFetcher} re-download it's
-	 * current trust list. This is necessary because we do not create the trusted identities of someone if he has a negative score. 
-	 */
-	protected void markForRefetch() {
-		checkedActivate(1);
-		// checkedActivate(mCurrentEditionFetchState, 1); not needed, it has no members
-		
-		if (mCurrentEditionFetchState == FetchState.Fetched) {
-			mCurrentEditionFetchState = FetchState.NotFetched;
-		} else {
-			decreaseEdition();
-		}
-	}
-	
-	/**
-	 * @return The date when this identity was first seen in a trust list of someone.
-	 */
-	public final Date getAddedDate() {
-		return (Date)getCreationDate().clone();
-	}
-
-	/**
-	 * @return The date of this Identity's last modification.
-	 */
-	public final Date getLastFetchedDate() {
-		checkedActivate(1); // Date is a db4o primitive type so 1 is enough
-		return (Date)mLastFetchedDate.clone();
-	}
-
-	/**
-	 * @return The date of this Identity's last modification.
-	 */
-	public final Date getLastChangeDate() {
-		checkedActivate(1);  // Date is a db4o primitive type so 1 is enough
-		return (Date)mLastChangedDate.clone();
-	}
-	
-	/**
-	 * Has to be called when the identity was fetched and parsed successfully. Must not be called before setEdition!
-	 */
-	protected final void onFetched() {
-		onFetched(CurrentTimeUTC.get());
-	}
-	
-	/**
-	 * Can be used for restoring the last-fetched date from a copy of the identity.
-	 * When an identity is fetched in normal operation, please use the version without a parameter. 
-	 * 
-	 * Must not be called before setEdition!
-	 */
-	protected final void onFetched(Date fetchDate) {
-		checkedActivate(1);
-		
-		mCurrentEditionFetchState = FetchState.Fetched;
-		
-		// checkedDelete(mLastFetchedDate); /* Not stored because db4o considers it as a primitive */
-		mLastFetchedDate = (Date)fetchDate.clone(); // Clone it to prevent duplicate usage of db4o-stored objects
-		
-		updated();
-	}
-	
-	/**
-	 * Has to be called when the identity was fetched and parsing failed. Must not be called before setEdition!
-	 */
-	protected final void onParsingFailed() {
-		checkedActivate(1);
-		
-		mCurrentEditionFetchState = FetchState.ParsingFailed;
-		
-		// checkedDelete(mLastFetchedDate); /* Not stored because db4o considers it as a primitive */
-		mLastFetchedDate = CurrentTimeUTC.get();
-		
-		updated();
-	}
-
-	/**
-	 * @return The Identity's nickName
-	 */
-	public final String getNickname() {
-		checkedActivate(1); // String is a db4o primitive type so 1 is enough
-		return mNickname;
-	}
-
-	/* IMPORTANT: This code is duplicated in plugins.Freetalk.WoT.WoTIdentity.validateNickname().
-	 * Please also modify it there if you modify it here */
-	public static final boolean isNicknameValid(String newNickname) {
-		return newNickname.length() > 0 && newNickname.length() <= MAX_NICKNAME_LENGTH 
-			&& StringValidityChecker.containsNoIDNBlacklistCharacters(newNickname)
-			&& StringValidityChecker.containsNoInvalidCharacters(newNickname)
-			&& StringValidityChecker.containsNoLinebreaks(newNickname)
-			&& StringValidityChecker.containsNoControlCharacters(newNickname)
-			&& StringValidityChecker.containsNoInvalidFormatting(newNickname)
-			&& !newNickname.contains("@"); // Must not be allowed since we use it to generate "identity@public-key-hash" unique nicknames;
-	}
-
-	/**
-	 * Sets the nickName of this Identity. 
-	 * 
-	 * @param newNickname A String containing this Identity's NickName. Setting it to null means that it was not retrieved yet.
-	 * @throws InvalidParameterException If the nickname contains invalid characters, is empty or longer than MAX_NICKNAME_LENGTH characters.
-	 */
-	public final void setNickname(String newNickname) throws InvalidParameterException {
-		if (newNickname == null) {
-			throw new NullPointerException("Nickname is null");
-		}
-		
-		newNickname = newNickname.trim();
-		
-		if(newNickname.length() == 0) {
-			throw new InvalidParameterException("Blank nickname");
-		}
-		
-		if(newNickname.length() > MAX_NICKNAME_LENGTH) {
-			throw new InvalidParameterException("Nickname is too long (" + MAX_NICKNAME_LENGTH + " chars max)");
-		}
-			
-		if(!isNicknameValid(newNickname)) {
-			throw new InvalidParameterException("Nickname contains illegal characters.");
-		}
-		
-		checkedActivate(1); // String is a db4o primitive type so 1 is enough
-		
-		if (mNickname != null && !mNickname.equals(newNickname)) {
-			throw new InvalidParameterException("Changing the nickname of an identity is not allowed.");
-		}
-	
-		mNickname = newNickname;
-		updated();
-	}
-
-	/**
-	 * Checks whether this identity publishes a trust list.
-	 * 
-	 * @return Whether this Identity publishes its trustList or not.
-	 */
-	public final boolean doesPublishTrustList() {
-		checkedActivate(1); // boolean is a db4o primitive type so 1 is enough
-		return mDoesPublishTrustList;
-	}
-
-	/**
-	 * Sets if this Identity publishes its trust list or not. 
-	 */
-	public final void setPublishTrustList(boolean doesPublishTrustList) {
-		checkedActivate(1); // boolean is a db4o primitive type so 1 is enough
-		
-		if (mDoesPublishTrustList == doesPublishTrustList) {
-			return;
-		}
-		
-		mDoesPublishTrustList = doesPublishTrustList;
-		updated();
-	}
-	
-	/**
-	 * Checks whether this identity offers the given contexts.
-	 * 
-	 * @param context The context we want to know if this Identity has it or not
-	 * @return Whether this Identity has that context or not
-	 */
-	public final boolean hasContext(String context) {
-		checkedActivate(1);
-		checkedActivate(mContexts, 2);
-		return mContexts.contains(context.trim());
-	}
-
-	/**
-	 * Gets all this Identity's contexts.
-	 * 
-	 * @return A copy of the ArrayList<String> of all contexts of this identity.
-	 */
-	@SuppressWarnings("unchecked")
-	public final ArrayList<String> getContexts() {
-		/* TODO: If this is used often - which it probably is, we might verify that no code corrupts the HashMap and return the original one
-		 * instead of a copy */
-		checkedActivate(1);
-		checkedActivate(mContexts, 2);
-		return (ArrayList<String>)mContexts.clone();
-	}
-
-	/**
-	 * Adds a context to this identity. A context is a string, the identities contexts are a set of strings - no context will be added more than
-	 * once.
-	 * Contexts are used by client applications to identify what identities are relevant for their use.
-	 * Currently known contexts:
-	 * - WoT adds the "Introduction" context if an identity publishes catpchas to allow other to get on it's trust list
-	 * - Freetalk, the messaging system for Freenet, adds the "Freetalk" context to identities which use it.
-	 * 
-	 * @param newContext Name of the context. Must be latin letters and numbers only.
-	 * @throws InvalidParameterException If the context name is empty
-	 */
-	public final void addContext(String newContext) throws InvalidParameterException {
-		newContext = newContext.trim();
-		
-		final int length = newContext.length();
-		
-		if (length == 0) {
-			throw new InvalidParameterException("A blank context cannot be added to an identity.");
-		}
-		
-		if (length > MAX_CONTEXT_NAME_LENGTH) {
-			throw new InvalidParameterException("Context names must not be longer than " + MAX_CONTEXT_NAME_LENGTH + " characters.");
-		}
-		
-		if (!StringValidityChecker.isLatinLettersAndNumbersOnly(newContext)) {
-			throw new InvalidParameterException("Context names must be latin letters and numbers only");
-		}
-		
-		checkedActivate(1);
-		checkedActivate(mContexts, 2);
-		
-		if (!mContexts.contains(newContext)) {
-			if (mContexts.size() >= MAX_CONTEXT_AMOUNT) {
-				throw new InvalidParameterException("An identity may not have more than " + MAX_CONTEXT_AMOUNT + " contexts.");
-			}
-			
-			mContexts.add(newContext);
-			updated();
-		}
-	}
-
-	/**
-	 * Clears the list of contexts and sets it to the new list of contexts which was passed to the function.
-	 * Duplicate contexts are ignored. For invalid contexts an error is logged, all valid ones will be added.
-	 * 
-	 * IMPORTANT: This always marks the identity as updated so it should not be used on OwnIdentities because it would result in
-	 * a re-insert even if nothing was changed.
-	 */
-	protected final void setContexts(List<String> newContexts) {
-		checkedActivate(1);
-		checkedActivate(mContexts, 2);
-		
-		mContexts.clear();
-		
-		for (String context : newContexts) {
-			try {
-				addContext(context);
-			} catch (InvalidParameterException e) {
-				Logger.error(this, "setContexts(): addContext() failed.", e);
-			}
-		}
-		
-		mContexts.trimToSize();
-	}
-
-	/**
-	 * Removes a context from this Identity, does nothing if it does not exist.
-	 * If this Identity is no longer used by a client application, the user can tell it and others won't try to fetch it anymore.
-	 * 
-	 * @param context Name of the context.
-	 */
-	public final void removeContext(String context) throws InvalidParameterException {
-		context = context.trim();
-		
-		checkedActivate(1);
-		checkedActivate(mContexts, 2);
-		
-		if (mContexts.contains(context)) {
-			mContexts.remove(context);
-			updated();
-		}
-	}
-	
-	private synchronized final void activateProperties() {
-		// We must not deactivate mProperties if it was already modified by a setter so we need this guard
-		if(mPropertiesActivated)
-			return;
-		
-		// TODO: As soon as the db4o bug with hashmaps is fixed, remove this workaround function & replace with:
-		// checkedActivate(1);
-		// checkedActivate(mProperties, 3);
-		checkedActivate(1);
-		
-		if(mDB.isStored(mProperties)) {
-			mDB.deactivate(mProperties);
-			checkedActivate(mProperties, 3);
-		}
-		
-		mPropertiesActivated = true;
-	}
-
-	/**
-	 * Gets the value of one of this Identity's properties.
-	 * 
-	 * @param key The name of the requested custom property
-	 * @return The value of the requested custom property
-	 * @throws InvalidParameterException if this Identity doesn't have the required property
-	 */
-	public final String getProperty(String key) throws InvalidParameterException {
-		key = key.trim();
-		
-		activateProperties();
-		
-		if (!mProperties.containsKey(key)) {
-			throw new InvalidParameterException("The property '" + key +"' isn't set on this identity.");
-		}
-		
-		return mProperties.get(key);
-	}
-
-	/**
-	 * Gets all custom properties from this Identity.
-	 * 
-	 * @return A copy of the HashMap<String, String> referencing all this Identity's custom properties.
-	 */
-	@SuppressWarnings("unchecked")
-	public final HashMap<String, String> getProperties() {
-		activateProperties();
-		/* TODO: If this is used often, we might verify that no code corrupts the HashMap and return the original one instead of a copy */
-		return (HashMap<String, String>)mProperties.clone();
-	}
-	
-	/**
-	 * Sets a custom property on this Identity. Custom properties keys have to be unique.
-	 * This can be used by client applications that need to store additional informations on their Identities (crypto keys, avatar, whatever...).
-	 * The key is always trimmed before storage, the value is stored as passed.
-	 *
-	 * @param key Name of the custom property. Must be latin letters, numbers and periods only. Periods may only appear if surrounded by other characters.
-	 * @param value Value of the custom property.
-	 * @throws InvalidParameterException If the key or the value is empty.
-	 */
-	public final void setProperty(String key, String value) throws InvalidParameterException {
-		// Double check in case someone removes the implicit checks...
-		IfNull.thenThrow(key, "Key");
-		IfNull.thenThrow(value, "Value");
-		
-		key = key.trim();
-		
-		final int keyLength = key.length();
-		
-		if (keyLength == 0) {
-			throw new InvalidParameterException("Property names must not be empty.");
-		}
-		
-		if (keyLength > MAX_PROPERTY_NAME_LENGTH) {
-			throw new InvalidParameterException("Property names must not be longer than " + MAX_PROPERTY_NAME_LENGTH + " characters.");
-		}
-		
-		String[] keyTokens = key.split("[.]", -1); // The 1-argument-version wont return empty tokens
-		for (String token : keyTokens) {
-			if (token.length() == 0) {
-				throw new InvalidParameterException("Property names which contain periods must have at least one character before and after each period.");
-			}
-			
-			if(!StringValidityChecker.isLatinLettersAndNumbersOnly(token))
-				throw new InvalidParameterException("Property names must contain only latin letters, numbers and periods.");
-		}
-		
-		final int valueLength = value.length();
-		
-		if (valueLength == 0) {
-			throw new InvalidParameterException("Property values must not be empty.");
-		}
-		
-		if (valueLength > MAX_PROPERTY_VALUE_LENGTH) {
-			throw new InvalidParameterException("Property values must not be longer than " + MAX_PROPERTY_VALUE_LENGTH + " characters");
-		}
-		
-		activateProperties();
-		
-		String oldValue = mProperties.get(key);
-		if (oldValue == null && mProperties.size() >= MAX_PROPERTY_AMOUNT) {
-			throw new InvalidParameterException("An identity may not have more than " + MAX_PROPERTY_AMOUNT + " properties.");
-		}
-		
-		if (oldValue == null || oldValue.equals(value) == false) {
-			mProperties.put(key, value);
-			updated();
-		}
-	}
-
-	/**
-	 * Clears the list of properties and sets it to the new list of properties which was passed to the function.
-	 * For invalid properties an error is logged, all valid ones will be added.
-	 * 
-	 * IMPORTANT: This always marks the identity as updated so it should not be used on OwnIdentities because it would result in
-	 * a re-insert even if nothing was changed.
-	 */
-	protected final void setProperties(HashMap<String, String> newProperties) {
-		activateProperties();
-		checkedDelete(mProperties);
-		mProperties = new HashMap<String, String>(newProperties.size() * 2);
-		
-		for (Entry<String, String> property : newProperties.entrySet()) {
-			try {
-				setProperty(property.getKey(), property.getValue());
-			} catch (InvalidParameterException e) {
-				Logger.error(this, "setProperties(): setProperty() failed.", e);
-			}
-		}
-	}
-
-	/**
-	 * Removes a custom property from this Identity, does nothing if it does not exist.
-	 * 
-	 * @param key Name of the custom property.
-	 */
-	public final void removeProperty(String key) throws InvalidParameterException {
-		activateProperties();
-		
-		key = key.trim();		
-		if (mProperties.remove(key) != null) {
-			updated();
-		}
-	}
-		
-	/**
-	 * Tell that this Identity has been updated.
-	 * 
-	 * Updated OwnIdentities will be reinserted by the IdentityInserter automatically.
-	 */
-	public final void updated() {
-		checkedActivate(1); // Date is a db4o primitive type so 1 is enough
-		// checkedDelete(mLastChangedDate); /* Not stored because db4o considers it as a primitive */
-		mLastChangedDate = CurrentTimeUTC.get();
-	}
-
-	public final String toString() {
-		checkedActivate(1); // String is a db4o primitive type so 1 is enough 
-		return mNickname + "(" + mID + ")";
-	}
-
-	/**
-	 * Compares whether two identities are equal.
-	 * This checks <b>all</b> properties of the identities <b>excluding</b> the {@link Date} properties.
-	 */
-	public boolean equals(Object obj) {
-		if (obj == this) {
-			return true;
-		}
-		
-		// - We need to return false when someone tries to compare an OwnIdentity to a non-own one.
-		// - We must also make sure that OwnIdentity can safely use this equals() function as foundation.
-		// Both cases are ensured by this check:
-		if (obj.getClass() != this.getClass()) {
-			return false;
-		}
-	
-		Identity other = (Identity)obj;
-		
-		if (!getID().equals(other.getID())) {
-			return false;
-		}
-		
-		if (!getRequestURI().equals(other.getRequestURI())) {
-			return false;
-		}
-		
-		if (getCurrentEditionFetchState() != other.getCurrentEditionFetchState()) {
-			return false;
-		}
-		
-		if (getLatestEditionHint() != other.getLatestEditionHint()) {
-			return false;
-		}
-		
-		final String nickname = getNickname();
-		final String otherNickname = other.getNickname();
-		if ((nickname == null) != (otherNickname == null)) {
-			return false;
-		}
-		
-		if(nickname != null && !nickname.equals(otherNickname)) {
-			return false;
-		}
-		
-		if (doesPublishTrustList() != other.doesPublishTrustList()) {
-			return false;
-		}
-		
-		
-		String[] myContexts = (String[])getContexts().toArray(new String[1]);
-		String[] otherContexts = (String[])other.getContexts().toArray(new String[1]);
-		
-		Arrays.sort(myContexts);
-		Arrays.sort(otherContexts);
-		
-		if (!Arrays.deepEquals(myContexts, otherContexts)) {
-			return false;
-		}
-		
-		if (!getProperties().equals(other.getProperties())) {
-			return false;
-		}
-		
-		return true;
-	}
-	
-	public int hashCode() {
-		return getID().hashCode();
-	}
-	
-	/**
-	 * {@inheritDoc}
-	 */
-	@Override
-	protected void activateFully() {
-		// 4 is the maximal depth of all getter functions. You have to adjust this when introducing new member variables.
-		checkedActivate(4);
-		// Workaround for db4o bug
-		activateProperties();
-	}
-	
-	/**
-	 * Clones this identity. Does <b>not</b> clone the {@link Date} attributes, they are initialized to the current time!
-	 */
-	public Identity clone() {
-		try {
-			Identity clone = new Identity(mWebOfTrust, getRequestURI(), getNickname(), doesPublishTrustList());
-			
-<<<<<<< HEAD
-			activateFully(); // For performance only
-			clone.setCreationDate(getCreationDate());
-=======
-			checkedActivate(4); // For performance only
-			clone.setEdition(getEdition());
-			clone.setNewEditionHint(getLatestEditionHint());
->>>>>>> 9acce9bf
-			clone.mCurrentEditionFetchState = getCurrentEditionFetchState();
-			clone.mLastChangedDate = (Date)getLastChangeDate().clone();
-			clone.mLatestEditionHint = getLatestEditionHint(); // Don't use the setter since it won't lower the current edition hint.
-			clone.setContexts(getContexts());
-			clone.setProperties(getProperties());
-			
-			return clone;
-			
-		} catch (InvalidParameterException e) {
-			throw new RuntimeException(e);
-		} catch (MalformedURLException e) {
-			/* This should never happen since we checked when this object was created */
-			Logger.error(this, "Caugth MalformedURLException in clone()", e);
-			throw new IllegalStateException(e); 
-		}
-	}
-	
-
-	
-	/**
-	 * Stores this identity in the database without committing the transaction
-	 * You must synchronize on the WoT, on the identity and then on the database when using this function!
-	 */
-	protected void storeWithoutCommit() {
-		try {
-			activateFully();
-
-			// checkedStore(mID); /* Not stored because db4o considers it as a primitive and automatically stores it. */
-			checkedStore(mRequestURI);
-			// checkedStore(mFirstFetchedDate); /* Not stored because db4o considers it as a primitive and automatically stores it. */
-			// checkedStore(mLastFetchedDate); /* Not stored because db4o considers it as a primitive and automatically stores it. */
-			// checkedStore(mLastChangedDate); /* Not stored because db4o considers it as a primitive and automatically stores it. */
-			// checkedStore(mNickname); /* Not stored because db4o considers it as a primitive and automatically stores it. */
-			// checkedStore(mDoesPublishTrustList); /* Not stored because db4o considers it as a primitive and automatically stores it. */
-			checkedStore(mProperties);
-			checkedStore(mContexts);
-			checkedStore();
-		}
-		catch(final RuntimeException e) {
-			checkedRollbackAndThrow(e);
-		}
-	}
-	
-	/**
-	 * Locks the WoT and the database and stores the identity.
-	 */
-	protected final void storeAndCommit() {
-		synchronized(mWebOfTrust) {
-		synchronized(Persistent.transactionLock(mDB)) {
-			try {
-				storeWithoutCommit();
-				checkedCommit(this);
-			}
-			catch(RuntimeException e) {
-				checkedRollbackAndThrow(e);
-			}
-		}
-		}
-	}
-	
-	/**
-	 * You have to lock the WoT and the IntroductionPuzzleStore before calling this function.
-	 * @param identity
-	 */
-	protected void deleteWithoutCommit() {
-		try {
-			activateFully();
-			
-			// checkedDelete(mID); /* Not stored because db4o considers it as a primitive and automatically stores it. */
-			mRequestURI.removeFrom(mDB);
-			checkedDelete(mCurrentEditionFetchState); // TODO: Is this still necessary?
-			// checkedDelete(mLastFetchedDate); /* Not stored because db4o considers it as a primitive and automatically stores it. */
-			// checkedDelete(mLastChangedDate); /* Not stored because db4o considers it as a primitive and automatically stores it. */
-			// checkedDelete(mNickname); /* Not stored because db4o considers it as a primitive and automatically stores it. */
-			// checkedDelete(mDoesPublishTrustList); /* Not stored because db4o considers it as a primitive and automatically stores it. */
-			checkedDelete(mProperties);
-			checkedDelete(mContexts);
-			checkedDelete();
-		}
-		catch(RuntimeException e) {
-			checkedRollbackAndThrow(e);
-		}
-	}
-
-	@Override
-	public void startupDatabaseIntegrityTest() {
-		activateFully();
-
-		if(mID == null)
-			throw new NullPointerException("mID==null");
-
-		if(mRequestURI == null)
-			throw new NullPointerException("mRequestURI==null");
-		
-		if(!mID.equals(IdentityID.constructAndValidateFromURI(mRequestURI).toString()))
-			throw new IllegalStateException("ID does not match request URI!");
-		
-		IdentityID.constructAndValidateFromString(mID); // Throws if invalid
-		
-		if(mCurrentEditionFetchState == null)
-			throw new NullPointerException("mCurrentEditionFetchState==null");
-		
-		if(mLatestEditionHint < 0 || mLatestEditionHint < mRequestURI.getEdition())
-			throw new IllegalStateException("Invalid edition hint: " + mLatestEditionHint + "; current edition: " + mRequestURI.getEdition());
-		
-		if(mLastFetchedDate == null)
-			throw new NullPointerException("mLastFetchedDate==null");
-		
-		if(mLastFetchedDate.after(CurrentTimeUTC.get()))
-			throw new IllegalStateException("mLastFetchedDate is in the future: " + mLastFetchedDate);
-		
-		if(mLastChangedDate == null)
-			throw new NullPointerException("mLastChangedDate==null");
-		
-		if(mLastChangedDate.before(mCreationDate))
-			throw new IllegalStateException("mLastChangedDate is before mCreationDate!");
-		
-		if(mLastChangedDate.before(mLastFetchedDate))
-			throw new IllegalStateException("mLastChangedDate is before mLastFetchedDate!");
-		
-		if(mLastChangedDate.after(CurrentTimeUTC.get()))
-			throw new IllegalStateException("mLastChangedDate is in the future: " + mLastChangedDate);
-		
-		if(mNickname != null && !isNicknameValid(mNickname))
-			throw new IllegalStateException("Invalid nickname: " + mNickname);
-		
-		if(mContexts == null)
-			throw new NullPointerException("mContexts==null");
-		
-		if(mProperties == null)
-			throw new NullPointerException("mProperties==null");
-		
-		if(mContexts.size() > MAX_CONTEXT_AMOUNT)
-			throw new IllegalStateException("Too many contexts: " + mContexts.size());
-		
-		if(mProperties.size() > MAX_PROPERTY_AMOUNT)
-			throw new IllegalStateException("Too many properties: " + mProperties.size());
-			
-		// TODO: Verify context/property names/values 
-	}
-	
-	/** @see Persistent#serialize() */
-	private void writeObject(ObjectOutputStream stream) throws IOException {
-		activateFully();
-		stream.defaultWriteObject();
-	}
-}
+/* This code is part of WoT, a plugin for Freenet. It is distributed 
+ * under the GNU General Public License, version 2 (or at your option
+ * any later version). See http://www.gnu.org/ for details of the GPL. */
+package plugins.WebOfTrust;
+
+import java.io.IOException;
+import java.io.ObjectOutputStream;
+import java.io.Serializable;
+import java.net.MalformedURLException;
+import java.util.ArrayList;
+import java.util.Arrays;
+import java.util.Date;
+import java.util.HashMap;
+import java.util.List;
+import java.util.Map.Entry;
+
+import plugins.WebOfTrust.exceptions.InvalidParameterException;
+import freenet.keys.FreenetURI;
+import freenet.keys.USK;
+import freenet.support.Base64;
+import freenet.support.CurrentTimeUTC;
+import freenet.support.IllegalBase64Exception;
+import freenet.support.Logger;
+import freenet.support.StringValidityChecker;
+import freenet.support.codeshortification.IfNull;
+
+/**
+ * An identity as handled by the WoT (a USK). 
+ * 
+ * It has a nickname and as many custom properties as needed (set by the user).
+ * 
+ * @author xor (xor@freenetproject.org)
+ * @author Julien Cornuwel (batosai@freenetproject.org)
+ */
+public class Identity extends Persistent implements Cloneable, Serializable {
+
+	/** @see Serializable */
+	private static transient final long serialVersionUID = 1L;
+	
+	public static transient final int MAX_NICKNAME_LENGTH = 30;
+	public static transient final int MAX_CONTEXT_NAME_LENGTH = 32;
+	public static transient final int MAX_CONTEXT_AMOUNT = 32;
+	public static transient final int MAX_PROPERTY_NAME_LENGTH = 256;
+	public static transient final int MAX_PROPERTY_VALUE_LENGTH = 10 * 1024;
+	public static transient final int MAX_PROPERTY_AMOUNT = 64;
+
+	/** A unique identifier used to query this Identity from the database. In fact, it is simply a String representing its routing key. */
+	@IndexedField
+	protected final String mID;
+	
+	/** The USK requestURI used to fetch this identity from Freenet. It's edition number is the one of the data which we have currently stored
+	 * in the database (the values of this identity, trust values, etc.) if mCurrentEditionFetchState is Fetched or ParsingFailed, otherwise it
+	 * is the next edition number which should be downloaded. */
+	protected FreenetURI mRequestURI;
+	
+	public static enum FetchState {
+		NotFetched,
+		ParsingFailed,
+		Fetched
+	};
+	
+	protected FetchState mCurrentEditionFetchState;
+	
+	/** When obtaining identities through other people's trust lists instead of identity introduction, we store the edition number they have
+	 * specified and pass it as a hint to the USKManager. */
+	protected long mLatestEditionHint;
+	
+	/** Date of the last time we successfully fetched the XML of this identity */
+	@IndexedField
+	protected Date mLastFetchedDate;
+	
+	/** Date of this identity's last modification, for example when it has received new contexts, etc.*/
+	protected Date mLastChangedDate;
+	
+	/** The nickname of this Identity */
+	@IndexedField
+	protected String mNickname;
+	
+	/** Whether this Identity publishes its trust list or not */
+	protected boolean mDoesPublishTrustList;
+	
+	/** A list of contexts (eg. client apps) this Identity is used for */
+	protected ArrayList<String> mContexts;	
+
+	/** A list of this Identity's custom properties */
+	protected HashMap<String, String> mProperties;
+	
+	/**
+	 * @see Identity#activateProperties()
+	 */
+	private transient boolean mPropertiesActivated;
+	
+	
+	/* These booleans are used for preventing the construction of log-strings if logging is disabled (for saving some cpu cycles) */
+	
+	private static transient volatile boolean logDEBUG = false;
+	private static transient volatile boolean logMINOR = false;
+	
+	static {
+		Logger.registerClass(Identity.class);
+	}
+	
+	
+	/**
+	 * A class for generating and validating Identity IDs.
+	 * Its purpose is NOT to be stored in the database: That would make the queries significantly slower.
+	 * We store the IDs as Strings instead for fast queries.
+	 * 
+	 * Its purpose is to allow validation of IdentityIDs which we obtain from the database or from the network.
+	 * 
+	 * TODO: This was added after we already had manual ID-generation / checking in the code everywhere. Use this class instead. 
+	 */
+	public static final class IdentityID {
+		
+		/**
+		 * Length in characters of an ID, which is a SSK public key hash.
+		 */
+		public static transient final int LENGTH = 43;
+		
+		private final String mID;
+		
+		/**
+		 * Constructs an identityID from the given String. This is the inverse of IdentityID.toString().
+		 * Checks whether the String matches the length limit.
+		 * Checks whether it is valid Base64-encoding.
+		 */
+		private IdentityID(String id) {
+			if(id.length() > LENGTH)
+				throw new IllegalArgumentException("ID is too long, length: " + id.length());
+			
+			try {
+				Base64.decode(id);
+			} catch (IllegalBase64Exception e) {
+				throw new RuntimeException("ID does not contain valid Base64: " + id);
+			}
+			
+			mID = id;
+		}
+		
+		/**
+		 * Constructs an IdentityID from the given {@link FreenetURI}.
+		 * Checks whether the URI is of the right type: Only USK or SSK is accepted.
+		 */
+		private IdentityID(FreenetURI uri) {
+			if(!uri.isUSK() && !uri.isSSK())
+				throw new IllegalArgumentException("URI must be USK or SSK!");
+			
+			try {
+				uri = uri.deriveRequestURIFromInsertURI();
+			} catch(MalformedURLException e) {
+				// It is already a request URI
+			}
+			
+			/* WARNING: When changing this, also update Freetalk.WoT.WoTIdentity.getUIDFromURI()! */
+			mID = Base64.encode(uri.getRoutingKey());
+		}
+		
+		/**
+		 * Constructs an identityID from the given String. This is the inverse of IdentityID.toString().
+		 * Checks whether the String matches the length limit.
+		 * Checks whether it is valid Base64-encoding.
+		 */
+		public static IdentityID constructAndValidateFromString(String id) {
+			return new IdentityID(id);
+		}
+		
+		/**
+		 * Generates a unique ID from a {@link FreenetURI}, which is the routing key of the author encoded with the Freenet-variant of Base64
+		 * We use this to identify identities and perform requests on the database. 
+		 * 
+		 * Checks whether the URI is of the right type: Only USK or SSK is accepted.
+		 * 
+		 * @param uri The requestURI or insertURI of the Identity
+		 * @return An IdentityID to uniquely identify the identity.
+		 */
+		public static IdentityID constructAndValidateFromURI(FreenetURI uri) {
+			return new IdentityID(uri);
+		}
+		
+		@Override
+		public String toString() {
+			return mID;
+		}
+		
+		@Override
+		public final boolean equals(final Object o) {
+			if(o instanceof IdentityID)
+				return mID.equals(((IdentityID)o).mID);
+			
+			if(o instanceof String)
+				return mID.equals((String)o);
+			
+			return false;
+		}
+
+		/**
+		 * Gets the routing key to which this ID is equivalent.
+		 * 
+		 * It is equivalent because:
+		 * An identity is uniquely identified by the USK URI which belongs to it and an USK URI is uniquely identified by its routing key.
+		 */
+		public byte[] getRoutingKey() throws IllegalBase64Exception {
+			return Base64.decode(mID);
+		}
+
+	}
+	
+	
+	/**
+	 * Creates an Identity. Only for being used by the WoT package and unit tests, not for user interfaces!
+	 * 
+	 * @param newRequestURI A {@link FreenetURI} to fetch this Identity 
+	 * @param newNickname The nickname of this identity
+	 * @param doesPublishTrustList Whether this identity publishes its trustList or not
+	 * @throws InvalidParameterException if a supplied parameter is invalid
+	 * @throws MalformedURLException if newRequestURI isn't a valid request URI
+	 */
+	protected Identity(WebOfTrust myWoT, FreenetURI newRequestURI, String newNickname, boolean doesPublishTrustList) throws InvalidParameterException, MalformedURLException {
+		initializeTransient(myWoT);
+		
+		if (!newRequestURI.isUSK() && !newRequestURI.isSSK())
+			throw new IllegalArgumentException("Identity URI keytype not supported: " + newRequestURI);
+		
+		//  We only use the passed edition number as a hint to prevent attackers from spreading bogus very-high edition numbers.
+		mRequestURI = newRequestURI.setKeyType("USK").setDocName(WebOfTrust.WOT_NAME).setSuggestedEdition(0).setMetaString(null);
+		
+		//Check that mRequestURI really is a request URI
+		USK.create(mRequestURI);
+		
+		mID = IdentityID.constructAndValidateFromURI(mRequestURI).toString();
+		
+		try {
+			mLatestEditionHint = Math.max(newRequestURI.getEdition(), 0);
+		} catch (IllegalStateException e) {
+			mLatestEditionHint = 0;
+		}
+		mCurrentEditionFetchState = FetchState.NotFetched;
+		
+		mLastFetchedDate = new Date(0);
+		mLastChangedDate = (Date)mCreationDate.clone(); // Don't re-use objects which are stored by db4o to prevent issues when they are being deleted.
+		
+		if(newNickname == null) {
+			mNickname = null;
+		}
+		else {
+			setNickname(newNickname);
+		}
+		
+		setPublishTrustList(doesPublishTrustList);
+		mContexts = new ArrayList<String>(4); /* Currently we have: Introduction, Freetalk */
+		mProperties = new HashMap<String, String>();
+		
+		if(logDEBUG) Logger.debug(this, "New identity: " + mNickname + ", URI: " + mRequestURI);
+	}	
+
+	/**
+	 * Creates an Identity. Only for being used by the WoT package and unit tests, not for user interfaces!
+	 * 
+	 * @param newRequestURI A String that will be converted to {@link FreenetURI} before creating the identity
+	 * @param newNickname The nickname of this identity
+	 * @param doesPublishTrustList Whether this identity publishes its trustList or not
+	 * @throws InvalidParameterException if a supplied parameter is invalid
+	 * @throws MalformedURLException if the supplied requestURI isn't a valid request URI
+	 */
+	public Identity(WebOfTrust myWoT, String newRequestURI, String newNickname, boolean doesPublishTrustList)
+		throws InvalidParameterException, MalformedURLException {
+		
+		this(myWoT, new FreenetURI(newRequestURI), newNickname, doesPublishTrustList);
+	}
+
+	/**
+	 * Gets this Identity's ID, which is the routing key of the author encoded with the Freenet-variant of Base64.
+	 * We use this to identify identities and perform requests on the database.
+	 *  
+	 * @return A unique identifier for this Identity.
+	 */
+	public final String getID() {
+		checkedActivate(1); // String is a db4o primitive type so 1 is enough
+		return mID;
+	}
+
+	/**
+	 * @return The requestURI ({@link FreenetURI}) to fetch this Identity 
+	 */
+	public final FreenetURI getRequestURI() {
+		checkedActivate(1);
+		checkedActivate(mRequestURI, 2);
+		return mRequestURI;
+	}
+
+	/**
+	 * Get the edition number of the request URI of this identity.
+	 * Safe to be called without any additional synchronization.
+	 */
+	public final long getEdition() {
+		return getRequestURI().getEdition();
+	}
+	
+	public final FetchState getCurrentEditionFetchState() {
+		checkedActivate(1);
+		return mCurrentEditionFetchState;
+	}
+	
+	/**
+	 * ATTENTION: Only use this when you need to construct arbitrary Identity objects - for example when writing an FCP parser.
+	 * It won't guarantee semantic integrity of the identity object because it does not update related things such as the date when it was fetched.
+	 * Instead, use the event handlers such as {@link #onFetched()}, {@link #onFetched(Date)} and {@link #onParsingFailed()}.
+	 * 
+	 * @param fetchState The desired fetch state.
+	 */
+	public final void forceSetCurrentEditionFetchState(final FetchState fetchState) {
+		checkedActivate(1);
+		mCurrentEditionFetchState = fetchState;
+	}
+
+	/**
+	 * Sets the edition of the last fetched version of this identity.
+	 * That number is published in trustLists to limit the number of editions a newbie has to fetch before he actually gets ans Identity.
+	 * 
+	 * @param newEdition A long representing the last fetched version of this identity.
+	 * @throws InvalidParameterException If the new edition is less than the current one. TODO: Evaluate whether we shouldn't be throwing a RuntimeException instead
+	 */
+	protected void setEdition(long newEdition) throws InvalidParameterException {
+		checkedActivate(1);
+		checkedActivate(mRequestURI, 2);
+		// checkedActivate(mCurrentEditionFetchState, 1); is not needed, has no members
+		// checkedActivate(mLatestEditionHint, 1); is not needed, long is a db4o primitive type 
+		
+		long currentEdition = mRequestURI.getEdition();
+		
+		if (newEdition < currentEdition) {
+			throw new InvalidParameterException("The edition of an identity cannot be lowered.");
+		}
+		
+		if (newEdition > currentEdition) {
+			mRequestURI = mRequestURI.setSuggestedEdition(newEdition);
+			mCurrentEditionFetchState = FetchState.NotFetched;
+			if (newEdition > mLatestEditionHint) {
+				// Do not call setNewEditionHint() to prevent confusing logging.
+				mLatestEditionHint = newEdition;
+			}
+			updated();
+		}
+	}
+
+	/**
+	 * ATTENTION: Only use this when you need to construct arbitrary Identity objects - for example when writing an FCP parser.
+	 * It won't guarantee semantic integrity of the identity object, for example it allows lowering of the edition.
+	 * Instead, use {@link #setEdition(long)} whenever possible.
+	 */
+	public void forceSetEdition(final long newEdition) {
+		checkedActivate(1);
+		checkedActivate(mRequestURI, 2);
+		
+		final long currentEdition = mRequestURI.getEdition();
+		
+		if(newEdition != currentEdition) {
+			mRequestURI.removeFrom(mDB);
+			mRequestURI = mRequestURI.setSuggestedEdition(newEdition);
+			if (newEdition > mLatestEditionHint) {
+				// Do not call setNewEditionHint() to prevent confusing logging.
+				mLatestEditionHint = newEdition;
+			}
+			updated();
+		}
+	}
+	
+	public final long getLatestEditionHint() {
+		checkedActivate(1); // long is a db4o primitive type so 1 is enough
+		return mLatestEditionHint;
+	}
+	
+	/**
+	 * Set the "edition hint" of the identity to the given new one.
+	 * The "edition hint" is an edition number of which other identities have told us that it is the latest edition.
+	 * We only consider it as a hint because they might lie about the edition number, i.e. specify one which is way too high so that the identity won't be
+	 * fetched anymore.
+	 * 
+	 * @return True, if the given hint was newer than the already stored one. You have to tell the {@link IdentityFetcher} about that then.
+	 */
+	protected final boolean setNewEditionHint(long newLatestEditionHint) {
+		checkedActivate(1); // long is a db4o primitive type so 1 is enough
+		
+		if (newLatestEditionHint > mLatestEditionHint) {
+			mLatestEditionHint = newLatestEditionHint;
+			if(logDEBUG) Logger.debug(this, "Received a new edition hint of " + newLatestEditionHint + " (current: " + mLatestEditionHint + ") for "+ this);
+			return true;
+		}
+		
+		return false;
+	}
+	
+	/**
+	 * Decrease the current edition by one. Used by {@link #markForRefetch()}.
+	 */
+	private final void decreaseEdition() {
+		checkedActivate(1);
+		checkedActivate(mRequestURI, 2);
+		mRequestURI = mRequestURI.setSuggestedEdition(Math.max(mRequestURI.getEdition() - 1, 0));
+		// TODO: I decided that we should not decrease the edition hint here. Think about that again.
+	}
+	
+	/**
+	 * Marks the current edition of this identity as not fetched if it was fetched already.
+	 * If it was not fetched, decreases the edition of the identity by one.
+	 * 
+	 * Called by the {@link WebOfTrust} when the {@link Score} of an identity changes from negative or 0 to > 0 to make the {@link IdentityFetcher} re-download it's
+	 * current trust list. This is necessary because we do not create the trusted identities of someone if he has a negative score. 
+	 */
+	protected void markForRefetch() {
+		checkedActivate(1);
+		// checkedActivate(mCurrentEditionFetchState, 1); not needed, it has no members
+		
+		if (mCurrentEditionFetchState == FetchState.Fetched) {
+			mCurrentEditionFetchState = FetchState.NotFetched;
+		} else {
+			decreaseEdition();
+		}
+	}
+	
+	/**
+	 * @return The date when this identity was first seen in a trust list of someone.
+	 */
+	public final Date getAddedDate() {
+		return (Date)getCreationDate().clone();
+	}
+
+	/**
+	 * @return The date of this Identity's last modification.
+	 */
+	public final Date getLastFetchedDate() {
+		checkedActivate(1); // Date is a db4o primitive type so 1 is enough
+		return (Date)mLastFetchedDate.clone();
+	}
+
+	/**
+	 * @return The date of this Identity's last modification.
+	 */
+	public final Date getLastChangeDate() {
+		checkedActivate(1);  // Date is a db4o primitive type so 1 is enough
+		return (Date)mLastChangedDate.clone();
+	}
+	
+	/**
+	 * Has to be called when the identity was fetched and parsed successfully. Must not be called before setEdition!
+	 */
+	protected final void onFetched() {
+		onFetched(CurrentTimeUTC.get());
+	}
+	
+	/**
+	 * Can be used for restoring the last-fetched date from a copy of the identity.
+	 * When an identity is fetched in normal operation, please use the version without a parameter. 
+	 * 
+	 * Must not be called before setEdition!
+	 */
+	protected final void onFetched(Date fetchDate) {
+		checkedActivate(1);
+		
+		mCurrentEditionFetchState = FetchState.Fetched;
+		
+		// checkedDelete(mLastFetchedDate); /* Not stored because db4o considers it as a primitive */
+		mLastFetchedDate = (Date)fetchDate.clone(); // Clone it to prevent duplicate usage of db4o-stored objects
+		
+		updated();
+	}
+	
+	/**
+	 * Has to be called when the identity was fetched and parsing failed. Must not be called before setEdition!
+	 */
+	protected final void onParsingFailed() {
+		checkedActivate(1);
+		
+		mCurrentEditionFetchState = FetchState.ParsingFailed;
+		
+		// checkedDelete(mLastFetchedDate); /* Not stored because db4o considers it as a primitive */
+		mLastFetchedDate = CurrentTimeUTC.get();
+		
+		updated();
+	}
+
+	/**
+	 * @return The Identity's nickName
+	 */
+	public final String getNickname() {
+		checkedActivate(1); // String is a db4o primitive type so 1 is enough
+		return mNickname;
+	}
+
+	/* IMPORTANT: This code is duplicated in plugins.Freetalk.WoT.WoTIdentity.validateNickname().
+	 * Please also modify it there if you modify it here */
+	public static final boolean isNicknameValid(String newNickname) {
+		return newNickname.length() > 0 && newNickname.length() <= MAX_NICKNAME_LENGTH 
+			&& StringValidityChecker.containsNoIDNBlacklistCharacters(newNickname)
+			&& StringValidityChecker.containsNoInvalidCharacters(newNickname)
+			&& StringValidityChecker.containsNoLinebreaks(newNickname)
+			&& StringValidityChecker.containsNoControlCharacters(newNickname)
+			&& StringValidityChecker.containsNoInvalidFormatting(newNickname)
+			&& !newNickname.contains("@"); // Must not be allowed since we use it to generate "identity@public-key-hash" unique nicknames;
+	}
+
+	/**
+	 * Sets the nickName of this Identity. 
+	 * 
+	 * @param newNickname A String containing this Identity's NickName. Setting it to null means that it was not retrieved yet.
+	 * @throws InvalidParameterException If the nickname contains invalid characters, is empty or longer than MAX_NICKNAME_LENGTH characters.
+	 */
+	public final void setNickname(String newNickname) throws InvalidParameterException {
+		if (newNickname == null) {
+			throw new NullPointerException("Nickname is null");
+		}
+		
+		newNickname = newNickname.trim();
+		
+		if(newNickname.length() == 0) {
+			throw new InvalidParameterException("Blank nickname");
+		}
+		
+		if(newNickname.length() > MAX_NICKNAME_LENGTH) {
+			throw new InvalidParameterException("Nickname is too long (" + MAX_NICKNAME_LENGTH + " chars max)");
+		}
+			
+		if(!isNicknameValid(newNickname)) {
+			throw new InvalidParameterException("Nickname contains illegal characters.");
+		}
+		
+		checkedActivate(1); // String is a db4o primitive type so 1 is enough
+		
+		if (mNickname != null && !mNickname.equals(newNickname)) {
+			throw new InvalidParameterException("Changing the nickname of an identity is not allowed.");
+		}
+	
+		mNickname = newNickname;
+		updated();
+	}
+
+	/**
+	 * Checks whether this identity publishes a trust list.
+	 * 
+	 * @return Whether this Identity publishes its trustList or not.
+	 */
+	public final boolean doesPublishTrustList() {
+		checkedActivate(1); // boolean is a db4o primitive type so 1 is enough
+		return mDoesPublishTrustList;
+	}
+
+	/**
+	 * Sets if this Identity publishes its trust list or not. 
+	 */
+	public final void setPublishTrustList(boolean doesPublishTrustList) {
+		checkedActivate(1); // boolean is a db4o primitive type so 1 is enough
+		
+		if (mDoesPublishTrustList == doesPublishTrustList) {
+			return;
+		}
+		
+		mDoesPublishTrustList = doesPublishTrustList;
+		updated();
+	}
+	
+	/**
+	 * Checks whether this identity offers the given contexts.
+	 * 
+	 * @param context The context we want to know if this Identity has it or not
+	 * @return Whether this Identity has that context or not
+	 */
+	public final boolean hasContext(String context) {
+		checkedActivate(1);
+		checkedActivate(mContexts, 2);
+		return mContexts.contains(context.trim());
+	}
+
+	/**
+	 * Gets all this Identity's contexts.
+	 * 
+	 * @return A copy of the ArrayList<String> of all contexts of this identity.
+	 */
+	@SuppressWarnings("unchecked")
+	public final ArrayList<String> getContexts() {
+		/* TODO: If this is used often - which it probably is, we might verify that no code corrupts the HashMap and return the original one
+		 * instead of a copy */
+		checkedActivate(1);
+		checkedActivate(mContexts, 2);
+		return (ArrayList<String>)mContexts.clone();
+	}
+
+	/**
+	 * Adds a context to this identity. A context is a string, the identities contexts are a set of strings - no context will be added more than
+	 * once.
+	 * Contexts are used by client applications to identify what identities are relevant for their use.
+	 * Currently known contexts:
+	 * - WoT adds the "Introduction" context if an identity publishes catpchas to allow other to get on it's trust list
+	 * - Freetalk, the messaging system for Freenet, adds the "Freetalk" context to identities which use it.
+	 * 
+	 * @param newContext Name of the context. Must be latin letters and numbers only.
+	 * @throws InvalidParameterException If the context name is empty
+	 */
+	public final void addContext(String newContext) throws InvalidParameterException {
+		newContext = newContext.trim();
+		
+		final int length = newContext.length();
+		
+		if (length == 0) {
+			throw new InvalidParameterException("A blank context cannot be added to an identity.");
+		}
+		
+		if (length > MAX_CONTEXT_NAME_LENGTH) {
+			throw new InvalidParameterException("Context names must not be longer than " + MAX_CONTEXT_NAME_LENGTH + " characters.");
+		}
+		
+		if (!StringValidityChecker.isLatinLettersAndNumbersOnly(newContext)) {
+			throw new InvalidParameterException("Context names must be latin letters and numbers only");
+		}
+		
+		checkedActivate(1);
+		checkedActivate(mContexts, 2);
+		
+		if (!mContexts.contains(newContext)) {
+			if (mContexts.size() >= MAX_CONTEXT_AMOUNT) {
+				throw new InvalidParameterException("An identity may not have more than " + MAX_CONTEXT_AMOUNT + " contexts.");
+			}
+			
+			mContexts.add(newContext);
+			updated();
+		}
+	}
+
+	/**
+	 * Clears the list of contexts and sets it to the new list of contexts which was passed to the function.
+	 * Duplicate contexts are ignored. For invalid contexts an error is logged, all valid ones will be added.
+	 * 
+	 * IMPORTANT: This always marks the identity as updated so it should not be used on OwnIdentities because it would result in
+	 * a re-insert even if nothing was changed.
+	 */
+	protected final void setContexts(List<String> newContexts) {
+		checkedActivate(1);
+		checkedActivate(mContexts, 2);
+		
+		mContexts.clear();
+		
+		for (String context : newContexts) {
+			try {
+				addContext(context);
+			} catch (InvalidParameterException e) {
+				Logger.error(this, "setContexts(): addContext() failed.", e);
+			}
+		}
+		
+		mContexts.trimToSize();
+	}
+
+	/**
+	 * Removes a context from this Identity, does nothing if it does not exist.
+	 * If this Identity is no longer used by a client application, the user can tell it and others won't try to fetch it anymore.
+	 * 
+	 * @param context Name of the context.
+	 */
+	public final void removeContext(String context) throws InvalidParameterException {
+		context = context.trim();
+		
+		checkedActivate(1);
+		checkedActivate(mContexts, 2);
+		
+		if (mContexts.contains(context)) {
+			mContexts.remove(context);
+			updated();
+		}
+	}
+	
+	private synchronized final void activateProperties() {
+		// We must not deactivate mProperties if it was already modified by a setter so we need this guard
+		if(mPropertiesActivated)
+			return;
+		
+		// TODO: As soon as the db4o bug with hashmaps is fixed, remove this workaround function & replace with:
+		// checkedActivate(1);
+		// checkedActivate(mProperties, 3);
+		checkedActivate(1);
+		
+		if(mDB.isStored(mProperties)) {
+			mDB.deactivate(mProperties);
+			checkedActivate(mProperties, 3);
+		}
+		
+		mPropertiesActivated = true;
+	}
+
+	/**
+	 * Gets the value of one of this Identity's properties.
+	 * 
+	 * @param key The name of the requested custom property
+	 * @return The value of the requested custom property
+	 * @throws InvalidParameterException if this Identity doesn't have the required property
+	 */
+	public final String getProperty(String key) throws InvalidParameterException {
+		key = key.trim();
+		
+		activateProperties();
+		
+		if (!mProperties.containsKey(key)) {
+			throw new InvalidParameterException("The property '" + key +"' isn't set on this identity.");
+		}
+		
+		return mProperties.get(key);
+	}
+
+	/**
+	 * Gets all custom properties from this Identity.
+	 * 
+	 * @return A copy of the HashMap<String, String> referencing all this Identity's custom properties.
+	 */
+	@SuppressWarnings("unchecked")
+	public final HashMap<String, String> getProperties() {
+		activateProperties();
+		/* TODO: If this is used often, we might verify that no code corrupts the HashMap and return the original one instead of a copy */
+		return (HashMap<String, String>)mProperties.clone();
+	}
+	
+	/**
+	 * Sets a custom property on this Identity. Custom properties keys have to be unique.
+	 * This can be used by client applications that need to store additional informations on their Identities (crypto keys, avatar, whatever...).
+	 * The key is always trimmed before storage, the value is stored as passed.
+	 *
+	 * @param key Name of the custom property. Must be latin letters, numbers and periods only. Periods may only appear if surrounded by other characters.
+	 * @param value Value of the custom property.
+	 * @throws InvalidParameterException If the key or the value is empty.
+	 */
+	public final void setProperty(String key, String value) throws InvalidParameterException {
+		// Double check in case someone removes the implicit checks...
+		IfNull.thenThrow(key, "Key");
+		IfNull.thenThrow(value, "Value");
+		
+		key = key.trim();
+		
+		final int keyLength = key.length();
+		
+		if (keyLength == 0) {
+			throw new InvalidParameterException("Property names must not be empty.");
+		}
+		
+		if (keyLength > MAX_PROPERTY_NAME_LENGTH) {
+			throw new InvalidParameterException("Property names must not be longer than " + MAX_PROPERTY_NAME_LENGTH + " characters.");
+		}
+		
+		String[] keyTokens = key.split("[.]", -1); // The 1-argument-version wont return empty tokens
+		for (String token : keyTokens) {
+			if (token.length() == 0) {
+				throw new InvalidParameterException("Property names which contain periods must have at least one character before and after each period.");
+			}
+			
+			if(!StringValidityChecker.isLatinLettersAndNumbersOnly(token))
+				throw new InvalidParameterException("Property names must contain only latin letters, numbers and periods.");
+		}
+		
+		final int valueLength = value.length();
+		
+		if (valueLength == 0) {
+			throw new InvalidParameterException("Property values must not be empty.");
+		}
+		
+		if (valueLength > MAX_PROPERTY_VALUE_LENGTH) {
+			throw new InvalidParameterException("Property values must not be longer than " + MAX_PROPERTY_VALUE_LENGTH + " characters");
+		}
+		
+		activateProperties();
+		
+		String oldValue = mProperties.get(key);
+		if (oldValue == null && mProperties.size() >= MAX_PROPERTY_AMOUNT) {
+			throw new InvalidParameterException("An identity may not have more than " + MAX_PROPERTY_AMOUNT + " properties.");
+		}
+		
+		if (oldValue == null || oldValue.equals(value) == false) {
+			mProperties.put(key, value);
+			updated();
+		}
+	}
+
+	/**
+	 * Clears the list of properties and sets it to the new list of properties which was passed to the function.
+	 * For invalid properties an error is logged, all valid ones will be added.
+	 * 
+	 * IMPORTANT: This always marks the identity as updated so it should not be used on OwnIdentities because it would result in
+	 * a re-insert even if nothing was changed.
+	 */
+	protected final void setProperties(HashMap<String, String> newProperties) {
+		activateProperties();
+		checkedDelete(mProperties);
+		mProperties = new HashMap<String, String>(newProperties.size() * 2);
+		
+		for (Entry<String, String> property : newProperties.entrySet()) {
+			try {
+				setProperty(property.getKey(), property.getValue());
+			} catch (InvalidParameterException e) {
+				Logger.error(this, "setProperties(): setProperty() failed.", e);
+			}
+		}
+	}
+
+	/**
+	 * Removes a custom property from this Identity, does nothing if it does not exist.
+	 * 
+	 * @param key Name of the custom property.
+	 */
+	public final void removeProperty(String key) throws InvalidParameterException {
+		activateProperties();
+		
+		key = key.trim();		
+		if (mProperties.remove(key) != null) {
+			updated();
+		}
+	}
+		
+	/**
+	 * Tell that this Identity has been updated.
+	 * 
+	 * Updated OwnIdentities will be reinserted by the IdentityInserter automatically.
+	 */
+	public final void updated() {
+		checkedActivate(1); // Date is a db4o primitive type so 1 is enough
+		// checkedDelete(mLastChangedDate); /* Not stored because db4o considers it as a primitive */
+		mLastChangedDate = CurrentTimeUTC.get();
+	}
+
+	public final String toString() {
+		checkedActivate(1); // String is a db4o primitive type so 1 is enough 
+		return mNickname + "(" + mID + ")";
+	}
+
+	/**
+	 * Compares whether two identities are equal.
+	 * This checks <b>all</b> properties of the identities <b>excluding</b> the {@link Date} properties.
+	 */
+	public boolean equals(Object obj) {
+		if (obj == this) {
+			return true;
+		}
+		
+		// - We need to return false when someone tries to compare an OwnIdentity to a non-own one.
+		// - We must also make sure that OwnIdentity can safely use this equals() function as foundation.
+		// Both cases are ensured by this check:
+		if (obj.getClass() != this.getClass()) {
+			return false;
+		}
+	
+		Identity other = (Identity)obj;
+		
+		if (!getID().equals(other.getID())) {
+			return false;
+		}
+		
+		if (!getRequestURI().equals(other.getRequestURI())) {
+			return false;
+		}
+		
+		if (getCurrentEditionFetchState() != other.getCurrentEditionFetchState()) {
+			return false;
+		}
+		
+		if (getLatestEditionHint() != other.getLatestEditionHint()) {
+			return false;
+		}
+		
+		final String nickname = getNickname();
+		final String otherNickname = other.getNickname();
+		if ((nickname == null) != (otherNickname == null)) {
+			return false;
+		}
+		
+		if(nickname != null && !nickname.equals(otherNickname)) {
+			return false;
+		}
+		
+		if (doesPublishTrustList() != other.doesPublishTrustList()) {
+			return false;
+		}
+		
+		
+		String[] myContexts = (String[])getContexts().toArray(new String[1]);
+		String[] otherContexts = (String[])other.getContexts().toArray(new String[1]);
+		
+		Arrays.sort(myContexts);
+		Arrays.sort(otherContexts);
+		
+		if (!Arrays.deepEquals(myContexts, otherContexts)) {
+			return false;
+		}
+		
+		if (!getProperties().equals(other.getProperties())) {
+			return false;
+		}
+		
+		return true;
+	}
+	
+	public int hashCode() {
+		return getID().hashCode();
+	}
+	
+	/**
+	 * {@inheritDoc}
+	 */
+	@Override
+	protected void activateFully() {
+		// 4 is the maximal depth of all getter functions. You have to adjust this when introducing new member variables.
+		checkedActivate(4);
+		// Workaround for db4o bug
+		activateProperties();
+	}
+	
+	/**
+	 * Clones this identity. Does <b>not</b> clone the {@link Date} attributes, they are initialized to the current time!
+	 */
+	public Identity clone() {
+		try {
+			Identity clone = new Identity(mWebOfTrust, getRequestURI(), getNickname(), doesPublishTrustList());
+			
+			activateFully(); // For performance only
+			clone.setEdition(getEdition());
+			clone.setNewEditionHint(getLatestEditionHint());
+			clone.setCreationDate(getCreationDate());
+			clone.mCurrentEditionFetchState = getCurrentEditionFetchState();
+			clone.mLastChangedDate = (Date)getLastChangeDate().clone();
+			clone.mLatestEditionHint = getLatestEditionHint(); // Don't use the setter since it won't lower the current edition hint.
+			clone.setContexts(getContexts());
+			clone.setProperties(getProperties());
+			
+			return clone;
+			
+		} catch (InvalidParameterException e) {
+			throw new RuntimeException(e);
+		} catch (MalformedURLException e) {
+			/* This should never happen since we checked when this object was created */
+			Logger.error(this, "Caugth MalformedURLException in clone()", e);
+			throw new IllegalStateException(e); 
+		}
+	}
+	
+
+	
+	/**
+	 * Stores this identity in the database without committing the transaction
+	 * You must synchronize on the WoT, on the identity and then on the database when using this function!
+	 */
+	protected void storeWithoutCommit() {
+		try {
+			activateFully();
+
+			// checkedStore(mID); /* Not stored because db4o considers it as a primitive and automatically stores it. */
+			checkedStore(mRequestURI);
+			// checkedStore(mFirstFetchedDate); /* Not stored because db4o considers it as a primitive and automatically stores it. */
+			// checkedStore(mLastFetchedDate); /* Not stored because db4o considers it as a primitive and automatically stores it. */
+			// checkedStore(mLastChangedDate); /* Not stored because db4o considers it as a primitive and automatically stores it. */
+			// checkedStore(mNickname); /* Not stored because db4o considers it as a primitive and automatically stores it. */
+			// checkedStore(mDoesPublishTrustList); /* Not stored because db4o considers it as a primitive and automatically stores it. */
+			checkedStore(mProperties);
+			checkedStore(mContexts);
+			checkedStore();
+		}
+		catch(final RuntimeException e) {
+			checkedRollbackAndThrow(e);
+		}
+	}
+	
+	/**
+	 * Locks the WoT and the database and stores the identity.
+	 */
+	protected final void storeAndCommit() {
+		synchronized(mWebOfTrust) {
+		synchronized(Persistent.transactionLock(mDB)) {
+			try {
+				storeWithoutCommit();
+				checkedCommit(this);
+			}
+			catch(RuntimeException e) {
+				checkedRollbackAndThrow(e);
+			}
+		}
+		}
+	}
+	
+	/**
+	 * You have to lock the WoT and the IntroductionPuzzleStore before calling this function.
+	 * @param identity
+	 */
+	protected void deleteWithoutCommit() {
+		try {
+			activateFully();
+			
+			// checkedDelete(mID); /* Not stored because db4o considers it as a primitive and automatically stores it. */
+			mRequestURI.removeFrom(mDB);
+			checkedDelete(mCurrentEditionFetchState); // TODO: Is this still necessary?
+			// checkedDelete(mLastFetchedDate); /* Not stored because db4o considers it as a primitive and automatically stores it. */
+			// checkedDelete(mLastChangedDate); /* Not stored because db4o considers it as a primitive and automatically stores it. */
+			// checkedDelete(mNickname); /* Not stored because db4o considers it as a primitive and automatically stores it. */
+			// checkedDelete(mDoesPublishTrustList); /* Not stored because db4o considers it as a primitive and automatically stores it. */
+			checkedDelete(mProperties);
+			checkedDelete(mContexts);
+			checkedDelete();
+		}
+		catch(RuntimeException e) {
+			checkedRollbackAndThrow(e);
+		}
+	}
+
+	@Override
+	public void startupDatabaseIntegrityTest() {
+		activateFully();
+
+		if(mID == null)
+			throw new NullPointerException("mID==null");
+
+		if(mRequestURI == null)
+			throw new NullPointerException("mRequestURI==null");
+		
+		if(!mID.equals(IdentityID.constructAndValidateFromURI(mRequestURI).toString()))
+			throw new IllegalStateException("ID does not match request URI!");
+		
+		IdentityID.constructAndValidateFromString(mID); // Throws if invalid
+		
+		if(mCurrentEditionFetchState == null)
+			throw new NullPointerException("mCurrentEditionFetchState==null");
+		
+		if(mLatestEditionHint < 0 || mLatestEditionHint < mRequestURI.getEdition())
+			throw new IllegalStateException("Invalid edition hint: " + mLatestEditionHint + "; current edition: " + mRequestURI.getEdition());
+		
+		if(mLastFetchedDate == null)
+			throw new NullPointerException("mLastFetchedDate==null");
+		
+		if(mLastFetchedDate.after(CurrentTimeUTC.get()))
+			throw new IllegalStateException("mLastFetchedDate is in the future: " + mLastFetchedDate);
+		
+		if(mLastChangedDate == null)
+			throw new NullPointerException("mLastChangedDate==null");
+		
+		if(mLastChangedDate.before(mCreationDate))
+			throw new IllegalStateException("mLastChangedDate is before mCreationDate!");
+		
+		if(mLastChangedDate.before(mLastFetchedDate))
+			throw new IllegalStateException("mLastChangedDate is before mLastFetchedDate!");
+		
+		if(mLastChangedDate.after(CurrentTimeUTC.get()))
+			throw new IllegalStateException("mLastChangedDate is in the future: " + mLastChangedDate);
+		
+		if(mNickname != null && !isNicknameValid(mNickname))
+			throw new IllegalStateException("Invalid nickname: " + mNickname);
+		
+		if(mContexts == null)
+			throw new NullPointerException("mContexts==null");
+		
+		if(mProperties == null)
+			throw new NullPointerException("mProperties==null");
+		
+		if(mContexts.size() > MAX_CONTEXT_AMOUNT)
+			throw new IllegalStateException("Too many contexts: " + mContexts.size());
+		
+		if(mProperties.size() > MAX_PROPERTY_AMOUNT)
+			throw new IllegalStateException("Too many properties: " + mProperties.size());
+			
+		// TODO: Verify context/property names/values 
+	}
+	
+	/** @see Persistent#serialize() */
+	private void writeObject(ObjectOutputStream stream) throws IOException {
+		activateFully();
+		stream.defaultWriteObject();
+	}
+}