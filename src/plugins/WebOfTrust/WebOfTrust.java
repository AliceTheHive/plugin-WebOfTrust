/* This code is part of WoT, a plugin for Freenet. It is distributed 
 * under the GNU General Public License, version 2 (or at your option
 * any later version). See http://www.gnu.org/ for details of the GPL. */
package plugins.WebOfTrust;

import java.io.File;
import java.io.IOException;
import java.lang.reflect.Field;
import java.net.MalformedURLException;
import java.util.HashMap;
import java.util.HashSet;
import java.util.IdentityHashMap;
import java.util.LinkedList;

import plugins.WebOfTrust.Identity.FetchState;
import plugins.WebOfTrust.Identity.IdentityID;
import plugins.WebOfTrust.Score.ScoreID;
import plugins.WebOfTrust.Trust.TrustID;
import plugins.WebOfTrust.exceptions.DuplicateIdentityException;
import plugins.WebOfTrust.exceptions.DuplicateScoreException;
import plugins.WebOfTrust.exceptions.DuplicateTrustException;
import plugins.WebOfTrust.exceptions.InvalidParameterException;
import plugins.WebOfTrust.exceptions.NotInTrustTreeException;
import plugins.WebOfTrust.exceptions.NotTrustedException;
import plugins.WebOfTrust.exceptions.UnknownIdentityException;
import plugins.WebOfTrust.introduction.IntroductionClient;
import plugins.WebOfTrust.introduction.IntroductionPuzzle;
import plugins.WebOfTrust.introduction.IntroductionPuzzleStore;
import plugins.WebOfTrust.introduction.IntroductionServer;
import plugins.WebOfTrust.introduction.OwnIntroductionPuzzle;
import plugins.WebOfTrust.ui.fcp.DebugFCPClient;
import plugins.WebOfTrust.ui.fcp.FCPInterface;
import plugins.WebOfTrust.ui.web.WebInterface;

import com.db4o.Db4o;
import com.db4o.ObjectContainer;
import com.db4o.ObjectSet;
import com.db4o.defragment.Defragment;
import com.db4o.defragment.DefragmentConfig;
import com.db4o.ext.ExtObjectContainer;
import com.db4o.query.Query;
import com.db4o.reflect.jdk.JdkReflector;

import freenet.keys.FreenetURI;
import freenet.keys.USK;
import freenet.l10n.BaseL10n;
import freenet.l10n.BaseL10n.LANGUAGE;
import freenet.l10n.PluginL10n;
import freenet.node.RequestClient;
import freenet.node.fcp.FCPPluginClient;
import freenet.pluginmanager.FredPlugin;
import freenet.pluginmanager.FredPluginBaseL10n;
import freenet.pluginmanager.FredPluginFCPMessageHandler;
import freenet.pluginmanager.FredPluginL10n;
import freenet.pluginmanager.FredPluginRealVersioned;
import freenet.pluginmanager.FredPluginThreadless;
import freenet.pluginmanager.FredPluginVersioned;
import freenet.pluginmanager.PluginRespirator;
import freenet.support.CurrentTimeUTC;
import freenet.support.Logger;
import freenet.support.Logger.LogLevel;
import freenet.support.SizeUtil;
import freenet.support.io.FileUtil;

/**
 * A web of trust plugin based on Freenet.
 * 
 * @author xor (xor@freenetproject.org), Julien Cornuwel (batosai@freenetproject.org)
 */
public final class WebOfTrust extends WebOfTrustInterface
    implements
        FredPlugin,
        FredPluginThreadless,
        FredPluginFCPMessageHandler.ServerSideFCPMessageHandler,
        FredPluginVersioned,
        FredPluginRealVersioned,
        FredPluginL10n,
        FredPluginBaseL10n {
	
	/* Constants */

	/** The relative path of the plugin on Freenet's web interface */
	public static final String SELF_URI = "/WebOfTrust";

	/** Package-private method to allow unit tests to bypass some assert()s */
	
	public static final String DATABASE_FILENAME =  WebOfTrustInterface.WOT_NAME + ".db4o"; 
	public static final int DATABASE_FORMAT_VERSION = 5;
	
	

	/* References from the node */
	
	/** The node's interface to connect the plugin with the node, needed for retrieval of all other interfaces */
	private PluginRespirator mPR;	
	
	private static PluginL10n l10n;
	
	/* References from the plugin itself */
	
	/* Database & configuration of the plugin */
	private ExtObjectContainer mDB;
	private Configuration mConfig;
	private IntroductionPuzzleStore mPuzzleStore;
	
	/** Used for exporting identities, identity introductions and introduction puzzles to XML and importing them from XML. */
	private XMLTransformer mXMLTransformer;
	private RequestClient mRequestClient;

	/* Worker objects which actually run the plugin */
	
	/**
	 * Clients can subscribe to certain events such as identity creation, trust changes, etc. with the {@link SubscriptionManager}
	 */
	private SubscriptionManager mSubscriptionManager;
	
	/**
	 * Periodically wakes up and inserts any OwnIdentity which needs to be inserted.
	 */
	private IdentityInserter mInserter;
	
	/**
	 * Fetches identities when it is told to do so by the plugin:
	 * - At startup, all known identities are fetched
	 * - When a new identity is received from a trust list it is fetched
	 * - When a new identity is received by the IntrouductionServer it is fetched
	 * - When an identity is manually added it is also fetched.
	 * - ...
	 */
	private IdentityFetcher mFetcher;
	
	
	/**
	 * Uploads captchas belonging to our own identities which others can solve to get on the trust list of them. Checks whether someone
	 * uploaded solutions for them periodically and adds the new identities if a solution is received. 
	 */
	private IntroductionServer mIntroductionServer;
	
	/**
	 * Downloads captchas which the user can solve to announce his identities on other people's trust lists, provides the interface for
	 * the UI to obtain the captchas and enter solutions. Uploads the solutions if the UI enters them.
	 */
	private IntroductionClient mIntroductionClient;
	
	/* Actual data of the WoT */
	
	private boolean mFullScoreComputationNeeded = false;
	
	private boolean mTrustListImportInProgress = false;
	
	
	/* User interfaces */
	
	private WebInterface mWebInterface;
	private FCPInterface mFCPInterface;
	
	/* Debugging */
	
	private DebugFCPClient mDebugFCPClient;
	
	/* Statistics */
	private int mFullScoreRecomputationCount = 0;
	private long mFullScoreRecomputationMilliseconds = 0;
	private int mIncrementalScoreRecomputationCount = 0;
	private long mIncrementalScoreRecomputationMilliseconds = 0;
	
	
	/* These booleans are used for preventing the construction of log-strings if logging is disabled (for saving some cpu cycles) */
	
	private static transient volatile boolean logDEBUG = false;
	private static transient volatile boolean logMINOR = false;
	
	static {
		Logger.registerClass(WebOfTrust.class);
	}

	@Override
	public void runPlugin(PluginRespirator myPR) {
		try {
			Logger.normal(this, "Web Of Trust plugin version " + Version.getMarketingVersion() + " starting up...");
			
			/* Catpcha generation needs headless mode on linux */
			System.setProperty("java.awt.headless", "true"); 
	
			mPR = myPR;
			
			/* TODO: This can be used for clean copies of the database to get rid of corrupted internal db4o structures. 
			/* We should provide an option on the web interface to run this once during next startup and switch to the cloned database */
			// cloneDatabase(new File(getUserDataDirectory(), DATABASE_FILENAME), new File(getUserDataDirectory(), DATABASE_FILENAME + ".clone"));
			
			mDB = openDatabase(new File(getUserDataDirectory(), DATABASE_FILENAME));
			
			mConfig = getOrCreateConfig();
			if(mConfig.getDatabaseFormatVersion() > WebOfTrust.DATABASE_FORMAT_VERSION)
				throw new RuntimeException("The WoT plugin's database format is newer than the WoT plugin which is being used.");
			
			mSubscriptionManager = new SubscriptionManager(this);
			
			mPuzzleStore = new IntroductionPuzzleStore(this);
			
			// Queried by IdentityFetcher
			mRequestClient = new RequestClient() {
	
				@Override
				public boolean persistent() {
					return false;
				}
	
				@Override
				public void removeFrom(ObjectContainer container) {
					throw new UnsupportedOperationException();
				}

				@Override
				public boolean realTimeFlag() {
					return false;
				}
				
			};
			
			mFetcher = new IdentityFetcher(this, getPluginRespirator());
			
			// Please ensure that no threads are using the IntroductionPuzzleStore / IdentityFetcher / SubscriptionManager while this is executing.
			upgradeDB();
			
			mXMLTransformer = new XMLTransformer(this);

			
			mInserter = new IdentityInserter(this);
					
			
			// We only do this if debug logging is enabled since the integrity verification cannot repair anything anyway,
			// if the user does not read his logs there is no need to check the integrity.
			// TODO: Do this once every few startups and notify the user in the web ui if errors are found.
			if(logDEBUG)
				verifyDatabaseIntegrity();

			// TODO: Only do this once every few startups once we are certain that score computation does not have any serious bugs.
			verifyAndCorrectStoredScores();
						
			// Database is up now, integrity is checked. We can start to actually do stuff
			
			// TODO: This can be used for doing backups. Implement auto backup, maybe once a week or month
			//backupDatabase(new File(getUserDataDirectory(), DATABASE_FILENAME + ".backup"));

			mSubscriptionManager.start();
			
			
			createSeedIdentities();
			
			Logger.normal(this, "Starting fetches of all identities...");
			synchronized(this) {
			synchronized(mFetcher) {
				mFetcher.start();
				for(Identity identity : getAllIdentities()) {
					if(shouldFetchIdentity(identity)) {
						try {
							mFetcher.fetch(identity);
						}
						catch(Exception e) {
							Logger.error(this, "Fetching identity failed!", e);
						}
					}
				}
			}
			}
			
			mInserter.start();

			mIntroductionServer = new IntroductionServer(this, mFetcher);
			mIntroductionServer.start();
			
			mIntroductionClient = new IntroductionClient(this);
			mIntroductionClient.start();

			mWebInterface = WebInterface.constructIfEnabled(this, SELF_URI);

			mFCPInterface = new FCPInterface(this);
			mFCPInterface.start();
			
			if(Logger.shouldLog(LogLevel.DEBUG, DebugFCPClient.class)) {
				mDebugFCPClient = DebugFCPClient.construct(this);
				mDebugFCPClient.start();
			}
			
			Logger.normal(this, "Web Of Trust plugin starting up completed.");
		}
		catch(RuntimeException e){
			Logger.error(this, "Error during startup", e);
			/* We call it so the database is properly closed */
			terminate();
			
			throw e;
		}
	}
	
	/**
	 * Constructor for being used by the node and unit tests. Does not do anything.
	 */
	public WebOfTrust() {

	}
	
	/**
	 *  Constructor which does not generate an IdentityFetcher, IdentityInster, IntroductionPuzzleStore, user interface, etc.
	 * For use by the unit tests to be able to run WoT without a node.
	 * @param databaseFilename The filename of the database.
	 */
	public WebOfTrust(String databaseFilename) {
		mDB = openDatabase(new File(databaseFilename));
		mConfig = getOrCreateConfig();
		
		if(mConfig.getDatabaseFormatVersion() != WebOfTrust.DATABASE_FORMAT_VERSION)
			throw new RuntimeException("Database format version mismatch. Found: " + mConfig.getDatabaseFormatVersion() + 
					"; expected: " + WebOfTrust.DATABASE_FORMAT_VERSION);
		
		mPuzzleStore = new IntroductionPuzzleStore(this);
		
		mSubscriptionManager = new SubscriptionManager(this);
		
		mFetcher = new IdentityFetcher(this, null);
		
		mFCPInterface = new FCPInterface(this);
		
		setLanguage(LANGUAGE.getDefault()); // Even without UI, WOT will use l10n for Exceptions, so we need a language. Normally the node calls this for us.
	}
	
	private File getUserDataDirectory() {
        final File wotDirectory = new File(mPR.getNode().getUserDir(), WebOfTrustInterface.WOT_NAME);
        
        if(!wotDirectory.exists() && !wotDirectory.mkdir())
        	throw new RuntimeException("Unable to create directory " + wotDirectory);
        
        return wotDirectory;
	}
	
	private com.db4o.config.Configuration getNewDatabaseConfiguration() {
		com.db4o.config.Configuration cfg = Db4o.newConfiguration();
		
		// Required config options:
		cfg.reflectWith(new JdkReflector(getPluginClassLoader()));
		// TODO: Optimization: We do explicit activation everywhere. We could change this to 0 and test whether everything still works.
		// Ideally, we would benchmark both 0 and 1 and make it configurable.
		cfg.activationDepth(1);
		cfg.updateDepth(1); // This must not be changed: We only activate(this, 1) before store(this).
		Logger.normal(this, "Default activation depth: " + cfg.activationDepth());
		cfg.exceptionsOnNotStorable(true);
        // The shutdown hook does auto-commit. We do NOT want auto-commit: if a transaction hasn't commit()ed, it's not safe to commit it.
        cfg.automaticShutDown(false);
        
        // Performance config options:
        cfg.callbacks(false); // We don't use callbacks yet. TODO: Investigate whether we might want to use them
        cfg.classActivationDepthConfigurable(false);
        
        // Registration of indices (also performance)
        
        // ATTENTION: Also update cloneDatabase() when adding new classes!
        @SuppressWarnings("unchecked")
		final Class<? extends Persistent>[] persistentClasses = new Class[] {
        	Configuration.class,
        	Identity.class,
        	OwnIdentity.class,
        	Trust.class,
        	Score.class,
        	IdentityFetcher.IdentityFetcherCommand.class,
        	IdentityFetcher.AbortFetchCommand.class,
        	IdentityFetcher.StartFetchCommand.class,
        	IdentityFetcher.UpdateEditionHintCommand.class,
        	SubscriptionManager.Client.class,
        	SubscriptionManager.Subscription.class,
        	SubscriptionManager.IdentitiesSubscription.class,
        	SubscriptionManager.ScoresSubscription.class,
        	SubscriptionManager.TrustsSubscription.class,
        	SubscriptionManager.Notification.class,
        	SubscriptionManager.ObjectChangedNotification.class,
        	SubscriptionManager.BeginSynchronizationNotification.class,
        	SubscriptionManager.EndSynchronizationNotification.class,
        	SubscriptionManager.IdentityChangedNotification.class,
        	SubscriptionManager.ScoreChangedNotification.class,
        	SubscriptionManager.TrustChangedNotification.class,
        	IntroductionPuzzle.class,
        	OwnIntroductionPuzzle.class
        };
        
        for(Class<? extends Persistent> clazz : persistentClasses) {
        	boolean classHasIndex = clazz.getAnnotation(Persistent.IndexedClass.class) != null;
        	
        	// TODO: We enable class indexes for all classes to make sure nothing breaks because it is the db4o default, check whether enabling
        	// them only for the classes where we need them does not cause any harm.
        	classHasIndex = true;
        	
        	if(logDEBUG) Logger.debug(this, "Persistent class: " + clazz.getCanonicalName() + "; hasIndex==" + classHasIndex);
        	
        	// TODO: Make very sure that it has no negative side effects if we disable class indices for some classes
        	// Maybe benchmark in comparison to a database which has class indices enabled for ALL classes.
        	cfg.objectClass(clazz).indexed(classHasIndex);
   
        	// Check the class' fields for @IndexedField annotations
        	for(Field field : clazz.getDeclaredFields()) {
        		if(field.getAnnotation(Persistent.IndexedField.class) != null) {
        			if(logDEBUG) Logger.debug(this, "Registering indexed field " + clazz.getCanonicalName() + '.' + field.getName());
        			cfg.objectClass(clazz).objectField(field.getName()).indexed(true);
        		}
        	}
        	
    		// Check whether the class itself has an @IndexedField annotation
    		final Persistent.IndexedField annotation =  clazz.getAnnotation(Persistent.IndexedField.class);
    		if(annotation != null) {
        		for(String fieldName : annotation.names()) {
        			if(logDEBUG) Logger.debug(this, "Registering indexed field " + clazz.getCanonicalName() + '.' + fieldName);
        			cfg.objectClass(clazz).objectField(fieldName).indexed(true);
        		}
    		}
        }
        
        // TODO: We should check whether db4o inherits the indexed attribute to child classes, for example for this one:
        // Unforunately, db4o does not provide any way to query the indexed() property of fields, you can only set it
        // We might figure out whether inheritance works by writing a benchmark.
        
        return cfg;
	}
	
	private synchronized void restoreDatabaseBackup(File databaseFile, File backupFile) throws IOException {
		Logger.warning(this, "Trying to restore database backup: " + backupFile.getAbsolutePath());
		
		if(mDB != null)
			throw new RuntimeException("Database is opened already!");
		
		if(backupFile.exists()) {
			try {
				FileUtil.secureDelete(databaseFile);
			} catch(IOException e) {
				Logger.warning(this, "Deleting of the database failed: " + databaseFile.getAbsolutePath());
			}
			
			if(backupFile.renameTo(databaseFile)) {
				Logger.warning(this, "Backup restored!");
			} else {
				throw new IOException("Unable to rename backup file back to database file: " + databaseFile.getAbsolutePath());
			}

		} else {
			throw new IOException("Cannot restore backup, it does not exist!");
		}
	}

	private synchronized void defragmentDatabase(File databaseFile) throws IOException {
		Logger.normal(this, "Defragmenting database ...");
		
		if(mDB != null) 
			throw new RuntimeException("Database is opened already!");
		
		if(mPR == null) {
			Logger.normal(this, "No PluginRespirator found, probably running as unit test, not defragmenting.");
			return;
		}
		

		final File backupFile = new File(databaseFile.getAbsolutePath() + ".backup");
		
		if(backupFile.exists()) {
			if(!databaseFile.exists() || databaseFile.length() == 0) {
				Logger.warning(this, "Backup file exists while main database file does not or is empty, maybe the node was shot during defrag. Restoring backup...");
				restoreDatabaseBackup(databaseFile, backupFile);			
			} else {
				Logger.error(this, "Not defragmenting database: Backup AND main database exist, maybe the node was shot during defrag: " + backupFile.getAbsolutePath());
				return;
			}
		}	
		
		// Open it first, because defrag will throw if it needs to upgrade the file.
		{
			final ObjectContainer database = Db4o.openFile(getNewDatabaseConfiguration(), databaseFile.getAbsolutePath());
			
			// Db4o will throw during defragmentation if new fields were added to classes and we didn't initialize their values on existing
			// objects before defragmenting. So we just don't defragment if the database format version has changed.
			final boolean canDefragment = peekDatabaseFormatVersion(this, database.ext()) == WebOfTrust.DATABASE_FORMAT_VERSION;

			while(!database.close());
			
			if(!canDefragment) {
				Logger.normal(this, "Not defragmenting, database format version changed!");
				return;
			}
			
			if(!databaseFile.exists()) {
				Logger.error(this, "Database file does not exist after openFile: " + databaseFile.getAbsolutePath());
				return;
			}
		}

		final File tmpFile = new File(databaseFile.getAbsolutePath() + ".temp");
		FileUtil.secureDelete(tmpFile);

		/* As opposed to the default, BTreeIDMapping uses an on-disk file instead of in-memory for mapping IDs. 
		/* Reduces memory usage during defragmentation while being slower.
		/* However as of db4o 7.4.63.11890, it is bugged and prevents defragmentation from succeeding for my database, so we don't use it for now. */
		final DefragmentConfig config = new DefragmentConfig(databaseFile.getAbsolutePath(), 
																backupFile.getAbsolutePath()
															//	,new BTreeIDMapping(tmpFile.getAbsolutePath())
															);
		
		/* Delete classes which are not known to the classloader anymore - We do NOT do this because:
		/* - It is buggy and causes exceptions often as of db4o 7.4.63.11890
		/* - WOT has always had proper database upgrade code (function upgradeDB()) and does not rely on automatic schema evolution.
		/*   If we need to get rid of certain objects we should do it in the database upgrade code, */
		// config.storedClassFilter(new AvailableClassFilter());
		
		config.db4oConfig(getNewDatabaseConfiguration());
		
		try {
			Defragment.defrag(config);
		} catch (Exception e) {
			Logger.error(this, "Defragment failed", e);
			
			try {
				restoreDatabaseBackup(databaseFile, backupFile);
				return;
			} catch(IOException e2) {
				Logger.error(this, "Unable to restore backup", e2);
				throw new IOException(e);
			}
		}

		final long oldSize = backupFile.length();
		final long newSize = databaseFile.length();

		if(newSize <= 0) {
			Logger.error(this, "Defrag produced an empty file! Trying to restore old database file...");
			
			databaseFile.delete();
			try {
				restoreDatabaseBackup(databaseFile, backupFile);
			} catch(IOException e2) {
				Logger.error(this, "Unable to restore backup", e2);
				throw new IOException(e2);
			}
		} else {
			final double change = 100.0 * (((double)(oldSize - newSize)) / ((double)oldSize));
			FileUtil.secureDelete(tmpFile);
			FileUtil.secureDelete(backupFile);
			Logger.normal(this, "Defragment completed. "+SizeUtil.formatSize(oldSize)+" ("+oldSize+") -> "
					+SizeUtil.formatSize(newSize)+" ("+newSize+") ("+(int)change+"% shrink)");
		}

	}

	
	/**
	 * ATTENTION: This function is duplicated in the Freetalk plugin, please backport any changes.
	 * 
	 * Initializes the plugin's db4o database.
	 */
	private synchronized ExtObjectContainer openDatabase(File file) {
		Logger.normal(this, "Opening database using db4o " + Db4o.version());
		
		if(mDB != null) 
			throw new RuntimeException("Database is opened already!");
		
		try {
			defragmentDatabase(file);
		} catch (IOException e) {
			throw new RuntimeException(e);
		}

		return Db4o.openFile(getNewDatabaseConfiguration(), file.getAbsolutePath()).ext();
	}
	
	/**
	 * ATTENTION: Please ensure that no threads are using the IntroductionPuzzleStore / IdentityFetcher / SubscriptionManager while this is executing.
	 * It doesn't synchronize on the IntroductionPuzzleStore / IdentityFetcher / SubscriptionManager because it assumes that they are not being used yet.
	 * (I didn't upgrade this function to do the locking because it would be much work to test the changes for little benefit)
	 * 
	 * ATTENTION: After having written upgrade code, it is a good idea to set the log level to DEBUG (see developer-documentation/Debugging.txt)
	 * and check whether the startup database integrity test {@link #verifyDatabaseIntegrity()}y succeeds.
	 */
	private synchronized void upgradeDB() {
		int databaseFormatVersion = mConfig.getDatabaseFormatVersion();
		
		if(databaseFormatVersion == WebOfTrust.DATABASE_FORMAT_VERSION)
			return;
	
		Logger.normal(this, "Upgrading database format version " + databaseFormatVersion);
		
		//synchronized(this) { // Already done at function level
		synchronized(mPuzzleStore) { // For deleteWithoutCommit(Identity) / restoreOwnIdentityWithoutCommit()
		synchronized(mFetcher) { // For deleteWithoutCommit(Identity) / restoreOwnIdentityWithoutCommit()
		synchronized(mSubscriptionManager) { // For deleteWithoutCommit(Identity) / restoreOwnIdentityWithoutCommit()
		synchronized(Persistent.transactionLock(mDB)) {
			try {
				switch(databaseFormatVersion) {
					case 1: upgradeDatabaseFormatVersion1(); mConfig.setDatabaseFormatVersion(++databaseFormatVersion);
					case 2: upgradeDatabaseFormatVersion2(); mConfig.setDatabaseFormatVersion(++databaseFormatVersion);
					case 3: upgradeDatabaseFormatVersion3(); mConfig.setDatabaseFormatVersion(++databaseFormatVersion);
					case 4: upgradeDatabaseFormatVersion4(); mConfig.setDatabaseFormatVersion(++databaseFormatVersion);
					case 5: break;
					default:
						throw new UnsupportedOperationException("Your database is newer than this WOT version! Please upgrade WOT.");
				}

				mConfig.storeAndCommit();
				Logger.normal(this, "Upgraded database to format version " + databaseFormatVersion);
			} catch(RuntimeException e) {
				Persistent.checkedRollbackAndThrow(mDB, this, e);
			}
		}
		}
		}
		}

		if(databaseFormatVersion != WebOfTrust.DATABASE_FORMAT_VERSION)
			throw new RuntimeException("Your database is too outdated to be upgraded automatically, please create a new one by deleting " 
					+ DATABASE_FILENAME + ". Contact the developers if you really need your old data.");
	}
	
	/**
	 * Upgrades database format version 1 to version 2
	 */
	@SuppressWarnings("deprecation")
	private void upgradeDatabaseFormatVersion1() {
		Logger.normal(this, "Generating Score IDs...");
		for(Score score : getAllScores()) {
			score.generateID();
			score.storeWithoutCommit();
		}
		
		Logger.normal(this, "Generating Trust IDs...");
		for(Trust trust : getAllTrusts()) {
			trust.generateID();
			trust.storeWithoutCommit();
		}
		
		Logger.normal(this, "Searching for identities with mixed up insert/request URIs...");
		for(Identity identity : getAllIdentities()) {
			try {
				USK.create(identity.getRequestURI());
			} catch (MalformedURLException e) {
				if(identity instanceof OwnIdentity) {
					Logger.error(this, "Insert URI specified as request URI for OwnIdentity, not correcting the URIs as the insert URI" +
							"might have been published by solving captchas - the identity could be compromised: " + identity);
				} else {
					Logger.error(this, "Insert URI specified as request URI for non-own Identity, deleting: " + identity);
					deleteWithoutCommit(identity);
				}								
			}
		}
	}

	/**
	 * Upgrades database format version 2 to version 3
	 * 
	 * Issue https://bugs.freenetproject.org/view.php?id=6085 caused creation of OwnIdentity objects which duplicate a non-own
	 * version of them. This was caused by restoreOwnIdentity() not detecting that there is a non-own version of the identity.
	 * So we delete the OwnIdentity and use the new restoreOwnIdentity() again.
	 * 
	 * ATTENTION: When changing this, make sure that the changes do not break {@link #upgradeDatabaseFormatVersion4()} - it uses this function internally.
	 */
	private void upgradeDatabaseFormatVersion2() {
		// The fix of restoreOwnIdentity() actually happened in Freenet itself: FreenetURI.deriveRequestURIFromInsertURI() was
		// fixed to work with certain SSKs. So we need to make sure that we are actually running on a build which has the fix.
		if(freenet.node.Version.buildNumber() < 1457)
			throw new RuntimeException("You need at least Freenet build 1457 to use this WOT version!");

		Logger.normal(this, "Searching for duplicate OwnIdentity objects...");
		for(final Identity identity : getAllNonOwnIdentities()) {
			final Query query = mDB.query();
			query.constrain(OwnIdentity.class);
			query.descend("mID").constrain(identity.getID());
			final ObjectSet<OwnIdentity> duplicates = new Persistent.InitializingObjectSet<OwnIdentity>(this, query);
			
			if(duplicates.size() == 0)
				continue;
			
			FreenetURI insertURI = null;
			try {
				// We need to prevent computeAllScoresWithoutCommit from happening in deleteWithoutCommit(Identity):
				// It might fail if duplicates exist and the user has enabled assertions.
				// beginTrustListImport() would delay it until we call finishTrustListImport() after we got rid of the
				// duplicates. But it also contains asserts which fail. So we emulate its behavior:
				assert(!mTrustListImportInProgress);
				mTrustListImportInProgress = true;
				
				for(final OwnIdentity duplicate : duplicates) {
					Logger.warning(this, "Found duplicate OwnIdentity during database upgrade, deleting it:" + duplicate);
					deleteWithoutCommit(duplicate);
					assert (insertURI == null || insertURI.equalsKeypair(duplicate.getInsertURI()));
					insertURI = duplicate.getInsertURI();
				}
				finishTrustListImport();
			} catch(RuntimeException e) {
				abortTrustListImport(e);
				throw e;
			}
		
			Logger.warning(this, "Restoring a single OwnIdentity for the deleted duplicates...");
			try {
				restoreOwnIdentityWithoutCommit(insertURI);
			} catch (Exception e) {
				throw new RuntimeException(e);
			}
		}		
	}
	
	/**
	 * Upgrades database format version 3 to version 4
	 * 
	 * This deletes leaked FreenetURI objects. Leaked means that they are not being referenced by any objects which we actually use.
	 * This was caused by a bug in class Identity, see https://bugs.freenetproject.org/view.php?id=5964
	 * 
	 * TODO FIXME: If future code adds member variables of type FreenetURI to {@link Persistent} classes, this function will null them
	 * out if the developer forgets to adapt it. See https://bugs.freenetproject.org/view.php?id=6129
	 * Therefore, support for upgrading version 3 databases should be removed after we gave users some time to upgrade all their
	 * old WOT-installations. It was implemented on 2013-11-07.
	 */
	@SuppressWarnings("unchecked")
	private void upgradeDatabaseFormatVersion3() {
		// We want to stick all non-leak FreenetURI in a set. Then we want to check for every FreenetURI in the database whether
		// it is contained in that set. If it is not, it is a leak.
		// But FreenetURI.equals() does not compare object identity, it only compares semantic identity.
		// So we cannot use HashSet, we must use IdentityHashMap since it compares object identity instead of equals().
		final IdentityHashMap<FreenetURI, Object> nonGarbageFreenetURIs = new IdentityHashMap<FreenetURI, Object>();
		
		// As of 2013-11-07, I've checked all Persistent classes for storage of FreenetURI. 
		// The only relevant ones are classes Identity and OwnIdentity. All other classes do not contain FreenetURI as stored member fields.
		
		for(final Identity identity : getAllIdentities()) {
			nonGarbageFreenetURIs.put(identity.getRequestURI(), null);
			if(identity instanceof OwnIdentity)
				nonGarbageFreenetURIs.put(((OwnIdentity)identity).getInsertURI(), null);
		}
		
		final Query query = mDB.query();
		query.constrain(FreenetURI.class);
		
		int leakCounter = 0;
		for(final FreenetURI uri : (ObjectSet<FreenetURI>)query.execute()) {
			if(!nonGarbageFreenetURIs.containsKey(uri)) {
				uri.removeFrom(mDB);
				++leakCounter;
			}
		}
		
		Logger.normal(this, "upgradeDatabaseFormatVersion3(): Deleted " + leakCounter + " leaked FreenetURI.");
	}
	
	/**
	 * Upgrades database format version 4 to version 5.
	 * 
	 * This deletes {@link Identity} objects which duplicate {@link OwnIdentity} objects.
	 * These could be caused to exist by a bug in {@link #createOwnIdentity(FreenetURI, String, boolean, String)}: It would not properly check whether
	 * a matching {@link Identity} object already exists when creating an {@link OwnIdentity} object from a certain {@link FreenetURI}.
	 * See <a href="https://bugs.freenetproject.org/view.php?id=6207">the relevant bugtracker entry</a>.
	 * 
	 * Internally, this just calls {@link #upgradeDatabaseFormatVersion2()}: That upgrade function served to fix the aftermath of a bug with the same symptoms,
	 * so we can just re-use it.
	 */
	private void upgradeDatabaseFormatVersion4() {
		upgradeDatabaseFormatVersion2();
	}
	
	/**
	 * DO NOT USE THIS FUNCTION ON A DATABASE WHICH YOU WANT TO CONTINUE TO USE!
	 * 
	 * Debug function for finding object leaks in the database.
	 * 
	 * - Deletes all identities in the database - This should delete ALL objects in the database.
	 * - Then it checks for whether any objects still exist - those are leaks.
	 */
	synchronized boolean checkForDatabaseLeaks() {
		Logger.normal(this, "checkForDatabaseLeaks(): Checking for database leaks... This will delete the whole database content!");
		
		Logger.normal(this, "checkForDatabaseLeaks(): Deleting all identities...");
		synchronized(mPuzzleStore) {
		synchronized(mFetcher) {
		synchronized(mSubscriptionManager) {
		synchronized(Persistent.transactionLock(mDB)) {
			try {
				beginTrustListImport();
				for(Identity identity : getAllIdentities()) {
					deleteWithoutCommit(identity);
				}
				finishTrustListImport();
				Persistent.checkedCommit(mDB, this);
			} catch(RuntimeException e) {
				abortTrustListImport(e);
				// abortTrustListImport() does rollback already
				// Persistent.checkedRollbackAndThrow(mDB, this, e);
				throw e;
			}
		}
		}
		}
		}
		
		Logger.normal(this, "checkForDatabaseLeaks(): Deleting all IdentityFetcher commands...");
		mFetcher.deleteAllCommands();
		
		Logger.normal(this, "checkForDatabaseLeaks(): Deleting all SubscriptionManager clients...");
		mSubscriptionManager.deleteAllClients();
		
		Logger.normal(this, "checkForDatabaseLeaks(): Deleting Configuration...");
		//synchronized(this) { // Done at function level
			try {
				getConfig().deleteWithoutCommit();
				Persistent.checkedCommit(mDB, this);
			} catch(RuntimeException e) {
				Persistent.checkedRollbackAndThrow(mDB, this, e);
			}
		//}
		
		Logger.normal(this, "checkForDatabaseLeaks(): Database should be empty now. Checking whether it really is...");
		Query query = mDB.query();
		query.constrain(Object.class);
		@SuppressWarnings("unchecked")
		ObjectSet<Object> result = query.execute();

		boolean foundLeak = false;
		
		for(Object leak : result) {
			// For each value of an enum, Db4o will store an undeletable object in the database permanently. there will only be exactly one for each
			// value, no matter how often the enum is referenced.
			// See: http://community.versant.com/documentation/reference/db4o-8.0/java/reference/Content/implementation_strategies/type_handling/static_fields_and_enums/java_enumerations.htm
			// (I've also manually tested this for db4o 7.4 which we currently use since the above link applies to 8.0 only and there is no such document for 7.4)
			if(leak.getClass().isEnum())
				Logger.normal(this, "checkForDatabaseLeaks(): Found leak candidate, it is an enum though, so its not a real leak. Class: " + leak.getClass() + "; toString(): " + leak);
			else {
				Logger.error(this, "checkForDatabaseLeaks(): Found leaked object, class: " + leak.getClass() + "; toString(): " + leak);
				foundLeak = true;
			}
		}
		
		Logger.warning(this, "checkForDatabaseLeaks(): Finished. Please delete the database now, it is destroyed.");
		
		return foundLeak;
	}
	
	private synchronized boolean verifyDatabaseIntegrity() {
		// Take locks of all objects which deal with persistent stuff because we act upon ALL persistent objects.
		synchronized(mPuzzleStore) {
		synchronized(mFetcher) {
		synchronized(mSubscriptionManager) {
			deleteDuplicateObjects();
			deleteOrphanObjects();
			
			Logger.debug(this, "Testing database integrity...");
			
			final Query q = mDB.query();
			q.constrain(Persistent.class);
			
			boolean result = true;
			
			for(final Persistent p : new Persistent.InitializingObjectSet<Persistent>(this, q)) {
				try {
					p.startupDatabaseIntegrityTest();
				} catch(Exception e) {
					result = false;
					
					try {
						Logger.error(this, "Integrity test failed for " + p, e);
					} catch(Exception e2) {
						Logger.error(this, "Integrity test failed for Persistent of class " + p.getClass(), e);
						Logger.error(this, "Exception thrown by toString() was:", e2);
					}
				}
			}
			
			Logger.debug(this, "Database integrity test finished.");
			
			return result;
		}
		}
		}
	}
	
	/**
	 * Does not do proper synchronization! Only use it in single-thread-mode during startup.
	 * 
	 * Does a backup of the database using db4o's backup mechanism.
	 * 
	 * This will NOT fix corrupted internal structures of databases - use cloneDatabase if you need to fix your database.
	 */
	private synchronized void backupDatabase(File newDatabase) {
		Logger.normal(this, "Backing up database to " + newDatabase.getAbsolutePath());
		
		if(newDatabase.exists())
			throw new RuntimeException("Target exists already: " + newDatabase.getAbsolutePath());
			
		WebOfTrust backup = null;
		
		boolean success = false;
		
		try {
			mDB.backup(newDatabase.getAbsolutePath());
			
			if(logDEBUG) {
				backup = new WebOfTrust(newDatabase.getAbsolutePath());

				// We do not throw to make the clone mechanism more robust in case it is being used for creating backups
				
				Logger.debug(this, "Checking database integrity of clone...");
				if(backup.verifyDatabaseIntegrity())
					Logger.debug(this, "Checking database integrity of clone finished.");
				else 
					Logger.error(this, "Database integrity check of clone failed!");

				Logger.debug(this, "Checking this.equals(clone)...");
				if(equals(backup))
					Logger.normal(this, "Clone is equal!");
				else
					Logger.error(this, "Clone is not equal!");
			}
			
			success = true;
		} finally {
			if(backup != null)
				backup.terminate();
			
			if(!success)
				newDatabase.delete();
		}
		
		Logger.normal(this, "Backing up database finished.");
	}
	
	/**
	 * Does not do proper synchronization! Only use it in single-thread-mode during startup.
	 * 
	 * Creates a clone of the source database by reading all objects of it into memory and then writing them out to the target database.
	 * Does NOT copy the Configuration, the IntroductionPuzzles or the IdentityFetcher command queue.
	 * 
	 * The difference to backupDatabase is that it does NOT use db4o's backup mechanism, instead it creates the whole database from scratch.
	 * This is useful because the backup mechanism of db4o does nothing but copying the raw file:
	 * It wouldn't fix databases which cannot be defragmented anymore due to internal corruption.
	 * - Databases which were cloned by this function CAN be defragmented even if the original database couldn't.
	 * 
	 * HOWEVER this function uses lots of memory as the whole database is copied into memory.
	 */
	private synchronized void cloneDatabase(File sourceDatabase, File targetDatabase) {
		Logger.normal(this, "Cloning " + sourceDatabase.getAbsolutePath() + " to " + targetDatabase.getAbsolutePath());
		
		if(targetDatabase.exists())
			throw new RuntimeException("Target exists already: " + targetDatabase.getAbsolutePath());
		
		WebOfTrust original = null;
		WebOfTrust clone = null;
		
		boolean success = false;
		
		try {
			original = new WebOfTrust(sourceDatabase.getAbsolutePath());
			
			// We need to copy all objects into memory and then close & unload the source database before writing the objects to the target one.
			// - I tried implementing this function in a way where it directly takes the objects from the source database and stores them
			// in the target database while the source is still open. This did not work: Identity objects disappeared magically, resulting
			// in Trust objects .storeWithoutCommit throwing "Mandatory object not found" on their associated identities.
			
			// FIXME: Clone the Configuration object
			
			final HashSet<Identity> allIdentities = new HashSet<Identity>(original.getAllIdentities());
			final HashSet<Trust> allTrusts = new HashSet<Trust>(original.getAllTrusts());
			final HashSet<Score> allScores = new HashSet<Score>(original.getAllScores());
			
			for(Identity identity : allIdentities) {
				identity.checkedActivate(16);
				identity.mWebOfTrust = null;
				identity.mDB = null;
			}
			
			for(Trust trust : allTrusts) {
				trust.checkedActivate(16);
				trust.mWebOfTrust = null;
				trust.mDB = null;
			}
			
			for(Score score : allScores) {
				score.checkedActivate(16);
				score.mWebOfTrust = null;
				score.mDB = null;
			}
			
			// We don't clone:
			// - Introduction puzzles because we can just download new ones
			// - IdentityFetcher commands because they aren't persistent across startups anyway
			// - Subscription and Notification objects because subscriptions are also not persistent across startups.
			
			original.terminate();
			original = null;
			System.gc();
			
			// Now we write out the in-memory copies ...
			
			clone = new WebOfTrust(targetDatabase.getAbsolutePath());
			
			for(Identity identity : allIdentities) {
				identity.initializeTransient(clone);
				identity.storeWithoutCommit();
			}
			Persistent.checkedCommit(clone.getDatabase(), clone);
			
			for(Trust trust : allTrusts) {
				trust.initializeTransient(clone);
				trust.storeWithoutCommit();
			}
			Persistent.checkedCommit(clone.getDatabase(), clone);
			
			for(Score score : allScores) {
				score.initializeTransient(clone);
				score.storeWithoutCommit();
			}
			Persistent.checkedCommit(clone.getDatabase(), clone);
			
			// And because cloning is a complex operation we do a mandatory database integrity check

			Logger.normal(this, "Checking database integrity of clone...");
			if(clone.verifyDatabaseIntegrity())
				Logger.normal(this, "Checking database integrity of clone finished.");
			else 
				throw new RuntimeException("Database integrity check of clone failed!");
			
			// ... and also test whether the Web Of Trust is equals() to the clone. This does a deep check of all identities, scores & trusts!

			original = new WebOfTrust(sourceDatabase.getAbsolutePath());
				
			Logger.normal(this, "Checking original.equals(clone)...");
			if(original.equals(clone))
				Logger.normal(this, "Clone is equal!");
			else
				throw new RuntimeException("Clone is not equal!");

			success = true;
		} finally {
			if(original != null)
				original.terminate();
			
			if(clone != null)
				clone.terminate();
			
			if(!success)
				targetDatabase.delete();
		}
		
		Logger.normal(this, "Cloning database finished.");
	}
	
	/**
	 * Recomputes the {@link Score} of all identities and checks whether the score which is stored in the database is correct.
	 * Incorrect scores are corrected & stored.
	 * 
	 * The function is synchronized and does a transaction, no outer synchronization is needed. 
	 */
	protected synchronized void verifyAndCorrectStoredScores() {
		Logger.normal(this, "Veriying all stored scores ...");
		synchronized(mFetcher) {
		synchronized(mSubscriptionManager) {
		synchronized(Persistent.transactionLock(mDB)) {
			try {
				computeAllScoresWithoutCommit();
				Persistent.checkedCommit(mDB, this);
			} catch(RuntimeException e) {
				Persistent.checkedRollbackAndThrow(mDB, this, e);
			}
		}
		}
		}
		Logger.normal(this, "Veriying all stored scores finished.");
	}
	
	/**
	 * Debug function for deleting duplicate identities etc. which might have been created due to bugs :)
	 */
	private synchronized void deleteDuplicateObjects() {
		synchronized(mPuzzleStore) { // Needed for deleteWithoutCommit(Identity)
		synchronized(mFetcher) { // Needed for deleteWithoutCommit(Identity)
		synchronized(mSubscriptionManager) { // Needed for deleteWithoutCommit(Identity)
		synchronized(Persistent.transactionLock(mDB)) {
		try {
			HashSet<String> deleted = new HashSet<String>();

			if(logDEBUG) Logger.debug(this, "Searching for duplicate identities ...");

			for(Identity identity : getAllIdentities()) {
				Query q = mDB.query();
				q.constrain(Identity.class);
				q.descend("mID").constrain(identity.getID());
				q.constrain(identity).identity().not();
				ObjectSet<Identity> duplicates = new Persistent.InitializingObjectSet<Identity>(this, q);
				for(Identity duplicate : duplicates) {
					if(deleted.contains(duplicate.getID()) == false) {
						Logger.error(duplicate, "Deleting duplicate identity " + duplicate.getRequestURI());
						deleteWithoutCommit(duplicate);
						Persistent.checkedCommit(mDB, this);
					}
				}
				deleted.add(identity.getID());
			}
			Persistent.checkedCommit(mDB, this);
			
			if(logDEBUG) Logger.debug(this, "Finished searching for duplicate identities.");
		}
		catch(RuntimeException e) {
			Persistent.checkedRollback(mDB, this, e);
		}
		} // synchronized(Persistent.transactionLock(mDB)) {
		} // synchronized(mSubscriptionManager) {
		} // synchronized(mFetcher) { 
		} // synchronized(mPuzzleStore) {

		// synchronized(this) { // For computeAllScoresWithoutCommit() / removeTrustWithoutCommit(). Done at function level already.
		synchronized(mFetcher) { // For computeAllScoresWithoutCommit() / removeTrustWithoutCommit()
		synchronized(mSubscriptionManager) { // For computeAllScoresWithoutCommit() / removeTrustWithoutCommit()
		synchronized(Persistent.transactionLock(mDB)) {
		try {
		if(logDEBUG) Logger.debug(this, "Searching for duplicate Trust objects ...");

		boolean duplicateTrustFound = false;
		for(OwnIdentity truster : getAllOwnIdentities()) {
			HashSet<String> givenTo = new HashSet<String>();

			for(Trust trust : getGivenTrusts(truster)) {
				if(givenTo.contains(trust.getTrustee().getID()) == false)
					givenTo.add(trust.getTrustee().getID());
				else {
					Logger.error(this, "Deleting duplicate given trust:" + trust);
					removeTrustWithoutCommit(trust);
					duplicateTrustFound = true;
				}
			}
		}
		
		if(duplicateTrustFound) {
			computeAllScoresWithoutCommit();
		}
		
		Persistent.checkedCommit(mDB, this);
		if(logDEBUG) Logger.debug(this, "Finished searching for duplicate trust objects.");
		}
		catch(RuntimeException e) {
			Persistent.checkedRollback(mDB, this, e);
		}
		} // synchronized(Persistent.transactionLock(mDB)) {
		} // synchronized(mSubscriptionManager) {
		} // synchronized(mFetcher) { 
		
		/* TODO: Also delete duplicate score */
	}
	
	/**
	 * Debug function for deleting trusts or scores of which one of the involved partners is missing.
	 */
	private synchronized void deleteOrphanObjects() {
		// synchronized(this) { // For computeAllScoresWithoutCommit(). Done at function level already.
		synchronized(mFetcher) { // For computeAllScoresWithoutCommit()
		synchronized(mSubscriptionManager) { // For computeAllScoresWithoutCommit()
		synchronized(Persistent.transactionLock(mDB)) {
			try {
				boolean orphanTrustFound = false;
				
				Query q = mDB.query();
				q.constrain(Trust.class);
				q.descend("mTruster").constrain(null).identity().or(q.descend("mTrustee").constrain(null).identity());
				ObjectSet<Trust> orphanTrusts = new Persistent.InitializingObjectSet<Trust>(this, q);
				
				for(Trust trust : orphanTrusts) {
					if(trust.getTruster() != null && trust.getTrustee() != null) {
						// TODO: Remove this workaround for the db4o bug as soon as we are sure that it does not happen anymore.
						Logger.error(this, "Db4o bug: constrain(null).identity() did not work for " + trust);
						continue;
					}
					
					Logger.error(trust, "Deleting orphan trust, truster = " + trust.getTruster() + ", trustee = " + trust.getTrustee());
					orphanTrustFound = true;
					trust.deleteWithoutCommit();
					// No need to update subscriptions as the trust is broken anyway.
				}
				
				if(orphanTrustFound) {
					computeAllScoresWithoutCommit();
					Persistent.checkedCommit(mDB, this);
				}
			}
			catch(Exception e) {
				Persistent.checkedRollback(mDB, this, e); 
			}
		}
		}
		}

		// synchronized(this) { // For computeAllScoresWithoutCommit(). Done at function level already.
		synchronized(mFetcher) { // For computeAllScoresWithoutCommit()
		synchronized(mSubscriptionManager) { // For computeAllScoresWithoutCommit()
		synchronized(Persistent.transactionLock(mDB)) {
			try {
				boolean orphanScoresFound = false;
				
				Query q = mDB.query();
				q.constrain(Score.class);
				q.descend("mTruster").constrain(null).identity().or(q.descend("mTrustee").constrain(null).identity());
				ObjectSet<Score> orphanScores = new Persistent.InitializingObjectSet<Score>(this, q);
				
				for(Score score : orphanScores) {
					if(score.getTruster() != null && score.getTrustee() != null) {
						// TODO: Remove this workaround for the db4o bug as soon as we are sure that it does not happen anymore.
						Logger.error(this, "Db4o bug: constrain(null).identity() did not work for " + score);
						continue;
					}
					
					Logger.error(score, "Deleting orphan score, truster = " + score.getTruster() + ", trustee = " + score.getTrustee());
					orphanScoresFound = true;
					score.deleteWithoutCommit();
					// No need to update subscriptions as the score is broken anyway.
				}
				
				if(orphanScoresFound) {
					computeAllScoresWithoutCommit();
					Persistent.checkedCommit(mDB, this);
				}
			}
			catch(Exception e) {
				Persistent.checkedRollback(mDB, this, e);
			}
		}
		}
		}
	}
	
	/**
	 * Warning: This function is not synchronized, use it only in single threaded mode.
	 * @return The WOT database format version of the given database. -1 if there is no Configuration stored in it or multiple configurations exist.
	 */
	@SuppressWarnings("deprecation")
	private static int peekDatabaseFormatVersion(WebOfTrust wot, ExtObjectContainer database) {
		final Query query = database.query();
		query.constrain(Configuration.class);
		@SuppressWarnings("unchecked")
		ObjectSet<Configuration> result = (ObjectSet<Configuration>)query.execute(); 
		
		switch(result.size()) {
			case 1: {
				final Configuration config = (Configuration)result.next();
				config.initializeTransient(wot, database);
				// For the HashMaps to stay alive we need to activate to full depth.
				config.checkedActivate(4);
				return config.getDatabaseFormatVersion();
			}
			default:
				return -1;
		}
	}
	
	/**
	 * Loads an existing Config object from the database and adds any missing default values to it, creates and stores a new one if none exists.
	 * @return The config object.
	 */
	private synchronized Configuration getOrCreateConfig() {
		final Query query = mDB.query();
		query.constrain(Configuration.class);
		final ObjectSet<Configuration> result = new Persistent.InitializingObjectSet<Configuration>(this, query);

		switch(result.size()) {
			case 1: {
				final Configuration config = result.next();
				// For the HashMaps to stay alive we need to activate to full depth.
				config.checkedActivate(4);
				config.setDefaultValues(false);
				config.storeAndCommit();
				return config;
			}
			case 0: {
				final Configuration config = new Configuration(this);
				config.initializeTransient(this);
				config.storeAndCommit();
				return config;
			}
			default:
				throw new RuntimeException("Multiple config objects found: " + result.size());
		}
	}
	
	
	/** Capacity is the maximum amount of points an identity can give to an other by trusting it. 
	 * 
	 * Values choice :
	 * Advogato Trust metric recommends that values decrease by rounded 2.5 times.
	 * This makes sense, making the need of 3 N+1 ranked people to overpower
	 * the trust given by a N ranked identity.
	 * 
	 * Number of ranks choice :
	 * When someone creates a fresh identity, he gets the seed identity at
	 * rank 1 and freenet developpers at rank 2. That means that
	 * he will see people that were :
	 * - given 7 trust by freenet devs (rank 2)
	 * - given 17 trust by rank 3
	 * - given 50 trust by rank 4
	 * - given 100 trust by rank 5 and above.
	 * This makes the range small enough to avoid a newbie
	 * to even see spam, and large enough to make him see a reasonnable part
	 * of the community right out-of-the-box.
	 * Of course, as soon as he will start to give trust, he will put more
	 * people at rank 1 and enlarge his WoT.
	 */
	protected static final int capacities[] = {
			100,// Rank 0 : Own identities
			40,	// Rank 1 : Identities directly trusted by ownIdenties
			16, // Rank 2 : Identities trusted by rank 1 identities
			6,	// So on...
			2,
			1	// Every identity above rank 5 can give 1 point
	};			// Identities with negative score have zero capacity
	
	/**
	 * Computes the capacity of a truster. The capacity is a weight function in percent which is used to decide how much
	 * trust points an identity can add to the score of identities which it has assigned trust values to.
	 * The higher the rank of an identity, the less is it's capacity.
	 *
	 * If the rank of the identity is Integer.MAX_VALUE (infinite, this means it has only received negative or 0 trust values from identities with rank >= 0 and less
	 * than infinite) or -1 (this means that it has only received trust values from identities with infinite rank) then its capacity is 0.
	 * 
	 * If the truster has assigned a trust value to the trustee the capacity will be computed only from that trust value:
	 * The decision of the truster should always overpower the view of remote identities.
	 * 
	 * Notice that 0 is included in infinite rank to prevent identities which have only solved introduction puzzles from having a capacity.  
	 *  
	 * @param truster The {@link OwnIdentity} in whose trust tree the capacity shall be computed
	 * @param trustee The {@link Identity} of which the capacity shall be computed. 
	 * @param rank The rank of the identity. The rank is the distance in trust steps from the OwnIdentity which views the web of trust,
	 * 				- its rank is 0, the rank of its trustees is 1 and so on. Must be -1 if the truster has no rank in the tree owners view.
	 */
	private int computeCapacity(OwnIdentity truster, Identity trustee, int rank) {
		if(truster == trustee)
			return 100;
		 
		try {
			// FIXME: The comment "Security check, if rank computation breaks this will hit." below sounds like we don't actually 
			// need to execute this because the callers probably do it implicitly. Check if this is true and if yes, convert it to an assert.
			if(getTrust(truster, trustee).getValue() <= 0) { // Security check, if rank computation breaks this will hit.
				assert(rank == Integer.MAX_VALUE);
				return 0;
			}
		} catch(NotTrustedException e) { }
		
		if(rank == -1 || rank == Integer.MAX_VALUE)
			return 0;
		 
		return (rank < capacities.length) ? capacities[rank] : 1;
	}
	
	/**
	 * Reference-implementation of score computation. This means:<br />
	 * - It is not used by the real WoT code because its slow<br />
	 * - It is used by unit tests (and WoT) to check whether the real implementation works<br />
	 * - It is the function which you should read if you want to understand how WoT works.<br />
	 * 
	 * Computes all rank and score values and checks whether the database is correct. If wrong values are found, they are correct.<br />
	 * 
	 * There was a bug in the score computation for a long time which resulted in wrong computation when trust values very removed under certain conditions.<br />
	 * 
	 * Further, rank values are shortest paths and the path-finding algorithm is not executed from the source
	 * to the target upon score computation: It uses the rank of the neighbor nodes to find a shortest path.
	 * Therefore, the algorithm is very vulnerable to bugs since one wrong value will stay in the database
	 * and affect many others. So it is useful to have this function.
	 * 
	 * Synchronization:
	 * This function does neither lock the database nor commit the transaction. You have to surround it with
	 * <code>
	 * synchronized(WebOfTrust.this) {
	 * synchronized(mFetcher) {
	 * synchronized(mSubscriptionManager) {
	 * synchronized(Persistent.transactionLock(mDB)) {
	 *     try { ... computeAllScoresWithoutCommit(); Persistent.checkedCommit(mDB, this); }
	 *     catch(RuntimeException e) { Persistent.checkedRollbackAndThrow(mDB, this, e); }
	 * }}}}
	 * </code>
	 * 
	 * @return True if all stored scores were correct. False if there were any errors in stored scores.
	 */
	protected boolean computeAllScoresWithoutCommit() {
		if(logMINOR) Logger.minor(this, "Doing a full computation of all Scores...");
		
		final long beginTime = CurrentTimeUTC.getInMillis();
		
		boolean returnValue = true;
		final ObjectSet<Identity> allIdentities = getAllIdentities();
		
		// Scores are a rating of an identity from the view of an OwnIdentity so we compute them per OwnIdentity.
		for(OwnIdentity treeOwner : getAllOwnIdentities()) {
			// At the end of the loop body, this table will be filled with the ranks of all identities which are visible for treeOwner.
			// An identity is visible if there is a trust chain from the owner to it.
			// The rank is the distance in trust steps from the treeOwner.			
			// So the treeOwner is rank 0, the trustees of the treeOwner are rank 1 and so on.
			final HashMap<Identity, Integer> rankValues = new HashMap<Identity, Integer>(allIdentities.size() * 2);
			
			// Compute the rank values
			{
				// For each identity which is added to rankValues, all its trustees are added to unprocessedTrusters.
				// The inner loop then pulls out one unprocessed identity and computes the rank of its trustees:
				// All trustees which have received positive (> 0) trust will get his rank + 1
				// Trustees with negative trust or 0 trust will get a rank of Integer.MAX_VALUE.
				// Trusters with rank Integer.MAX_VALUE cannot inherit their rank to their trustees so the trustees will get no rank at all.
				// Identities with no rank are considered to be not in the trust tree of the own identity and their score will be null / none.
				//
				// Further, if the treeOwner has assigned a trust value to an identity, the rank decision is done by only considering this trust value:
				// The decision of the own identity shall not be overpowered by the view of the remote identities.
				//
				// The purpose of differentiation between Integer.MAX_VALUE and -1 is:
				// Score objects of identities with rank Integer.MAX_VALUE are kept in the database because WoT will usually "hear" about those identities by seeing
				// them in the trust lists of trusted identities (with 0 or negative trust values). So it must store the trust values to those identities and
				// have a way of telling the user "this identity is not trusted" by keeping a score object of them.
				// Score objects of identities with rank -1 are deleted because they are the trustees of distrusted identities and we will not get to the point where
				// we hear about those identities because the only way of hearing about them is importing a trust list of a identity with Integer.MAX_VALUE rank
				// - and we never import their trust lists. 
				// We include trust values of 0 in the set of rank Integer.MAX_VALUE (instead of only NEGATIVE trust) so that identities which only have solved
				// introduction puzzles cannot inherit their rank to their trustees.
				final LinkedList<Identity> unprocessedTrusters = new LinkedList<Identity>();
				
				// The own identity is the root of the trust tree, it should assign itself a rank of 0 , a capacity of 100 and a symbolic score of Integer.MAX_VALUE
				
				try {
					Score selfScore = getScore(treeOwner, treeOwner);
					
					if(selfScore.getRank() >= 0) { // It can only give it's rank if it has a valid one
						rankValues.put(treeOwner, selfScore.getRank());
						unprocessedTrusters.addLast(treeOwner);
					} else {
						rankValues.put(treeOwner, null);
					}
				} catch(NotInTrustTreeException e) {
					// This only happens in unit tests.
				}
				 
				while(!unprocessedTrusters.isEmpty()) {
					final Identity truster = unprocessedTrusters.removeFirst();
	
					final Integer trusterRank = rankValues.get(truster);
					
					// The truster cannot give his rank to his trustees because he has none (or infinite), they receive no rank at all.
					if(trusterRank == null || trusterRank == Integer.MAX_VALUE) {
						// (Normally this does not happen because we do not enqueue the identities if they have no rank but we check for security)
						continue;
					}
					
					final int trusteeRank = trusterRank + 1;
					
					for(Trust trust : getGivenTrusts(truster)) {
						final Identity trustee = trust.getTrustee();
						final Integer oldTrusteeRank = rankValues.get(trustee);
						
						
						if(oldTrusteeRank == null) { // The trustee was not processed yet
							if(trust.getValue() > 0) {
								rankValues.put(trustee, trusteeRank);
								unprocessedTrusters.addLast(trustee);
							}
							else
								rankValues.put(trustee, Integer.MAX_VALUE);
						} else {
							// Breadth first search will process all rank one identities are processed before any rank two identities, etc.
							assert(oldTrusteeRank == Integer.MAX_VALUE || trusteeRank >= oldTrusteeRank);
							
							if(oldTrusteeRank == Integer.MAX_VALUE) {
								// If we found a rank less than infinite we can overwrite the old rank with this one, but only if the infinite rank was not
								// given by the tree owner.
								try {
									final Trust treeOwnerTrust = getTrust(treeOwner, trustee);
									assert(treeOwnerTrust.getValue() <= 0); // TODO: Is this correct?
								} catch(NotTrustedException e) {
									if(trust.getValue() > 0) {
										rankValues.put(trustee, trusteeRank);
										unprocessedTrusters.addLast(trustee);
									}
								}
							}
						}
					}
				}
			}
			
			// Rank values of all visible identities are computed now.
			// Next step is to compute the scores of all identities
			
			for(Identity target : allIdentities) {
				// The score of an identity is the sum of all weighted trust values it has received.
				// Each trust value is weighted with the capacity of the truster - the capacity decays with increasing rank.
				Integer targetScore;
				final Integer targetRank = rankValues.get(target);
				
				if(targetRank == null) {
					targetScore = null;
				} else {
					// The treeOwner trusts himself.
					if(targetRank == 0) {
						targetScore = Integer.MAX_VALUE;
					}
					else {
						// If the treeOwner has assigned a trust value to the target, it always overrides the "remote" score.
						try {
							targetScore = (int)getTrust(treeOwner, target).getValue();
						} catch(NotTrustedException e) {
							targetScore = 0;
							for(Trust receivedTrust : getReceivedTrusts(target)) {
								final Identity truster = receivedTrust.getTruster();
								final Integer trusterRank = rankValues.get(truster);
								
								// The capacity is a weight function for trust values which are given from an identity:
								// The higher the rank, the less the capacity.
								// If the rank is Integer.MAX_VALUE (infinite) or -1 (no rank at all) the capacity will be 0.
								final int capacity = computeCapacity(treeOwner, truster, trusterRank != null ? trusterRank : -1);
								
								targetScore += (receivedTrust.getValue() * capacity) / 100;
							}
						}
					}
				}
				
				Score newScore = null;
				if(targetScore != null) {
					newScore = new Score(this, treeOwner, target, targetScore, targetRank, computeCapacity(treeOwner, target, targetRank));
				}
				
				boolean needToCheckFetchStatus = false;
				boolean oldShouldFetch = false;
				int oldCapacity = 0;
				
				// Now we have the rank and the score of the target computed and can check whether the database-stored score object is correct.
				try {
					Score currentStoredScore = getScore(treeOwner, target);
					oldCapacity = currentStoredScore.getCapacity();
					
					if(newScore == null) {
						returnValue = false;
						if(!mFullScoreComputationNeeded)
							Logger.error(this, "Correcting wrong score: The identity has no rank and should have no score but score was " + currentStoredScore, new RuntimeException());
						
						needToCheckFetchStatus = true;
						oldShouldFetch = shouldFetchIdentity(target);
						
						currentStoredScore.deleteWithoutCommit();
						mSubscriptionManager.storeScoreChangedNotificationWithoutCommit(currentStoredScore, null);
						
					} else {
						if(!newScore.equals(currentStoredScore)) {
							returnValue = false;
							if(!mFullScoreComputationNeeded)
								Logger.error(this, "Correcting wrong score: Should have been " + newScore + " but was " + currentStoredScore, new RuntimeException());
							
							needToCheckFetchStatus = true;
							oldShouldFetch = shouldFetchIdentity(target);
							
							final Score oldScore = currentStoredScore.clone();
							
							currentStoredScore.setRank(newScore.getRank());
							currentStoredScore.setCapacity(newScore.getCapacity());
							currentStoredScore.setValue(newScore.getScore());

							currentStoredScore.storeWithoutCommit();
							mSubscriptionManager.storeScoreChangedNotificationWithoutCommit(oldScore, currentStoredScore);
						}
					}
				} catch(NotInTrustTreeException e) {
					oldCapacity = 0;
					
					if(newScore != null) {
						returnValue = false;
						if(!mFullScoreComputationNeeded)
							Logger.error(this, "Correcting wrong score: No score was stored for the identity but it should be " + newScore, new RuntimeException());
						
						needToCheckFetchStatus = true;
						oldShouldFetch = shouldFetchIdentity(target);
						
						newScore.storeWithoutCommit();
						mSubscriptionManager.storeScoreChangedNotificationWithoutCommit(null, newScore);
					}
				}
				
				if(needToCheckFetchStatus) {
					// If fetch status changed from false to true, we need to start fetching it
					// If the capacity changed from 0 to positive, we need to refetch the current edition: Identities with capacity 0 cannot
					// cause new identities to be imported from their trust list, capacity > 0 allows this.
					// If the fetch status changed from true to false, we need to stop fetching it
					if((!oldShouldFetch || (oldCapacity == 0 && newScore != null && newScore.getCapacity() > 0)) && shouldFetchIdentity(target) ) {
						if(logMINOR) {
							if(!oldShouldFetch)
								Logger.minor(this, "Fetch status changed from false to true, refetching " + target);
							else
								Logger.minor(this, "Capacity changed from 0 to " + newScore.getCapacity() + ", refetching" + target);
						}

						final Identity oldTarget = target.clone();
						
						target.markForRefetch();
						target.storeWithoutCommit();
						
						// Clients shall determine shouldFetch from the scores of an identity on their own so there is no need to notify the client about that
						// - but we do tell the client the state of Identity.getCurrentEditionFetchState() which is changed by markForRefetch().
						// Therefore we me must store a notification nevertheless.
						if(!oldTarget.equals(target)) // markForRefetch() will not change anything if the current edition had not been fetched yet
							mSubscriptionManager.storeIdentityChangedNotificationWithoutCommit(oldTarget, target);

						mFetcher.storeStartFetchCommandWithoutCommit(target);
					}
					else if(oldShouldFetch && !shouldFetchIdentity(target)) {
						if(logMINOR) Logger.minor(this, "Fetch status changed from true to false, aborting fetch of " + target);

						mFetcher.storeAbortFetchCommandWithoutCommit(target);
					}
				}
			}
		}
		
		mFullScoreComputationNeeded = false;
		
		++mFullScoreRecomputationCount;
		mFullScoreRecomputationMilliseconds += CurrentTimeUTC.getInMillis() - beginTime;
		
		if(logMINOR) {
			Logger.minor(this, "Full score computation finished. Amount: " + mFullScoreRecomputationCount + "; Avg Time:" + getAverageFullScoreRecomputationTime() + "s");
		}
		
		return returnValue;
	}
	
	private synchronized void createSeedIdentities() {
		synchronized(mSubscriptionManager) {
		for(String seedURI : WebOfTrustInterface.SEED_IDENTITIES) {
			synchronized(Persistent.transactionLock(mDB)) {
			try { 
				final Identity existingSeed = getIdentityByURI(seedURI);
				final Identity oldExistingSeed = existingSeed.clone(); // For the SubscriptionManager
				
				if(existingSeed instanceof OwnIdentity) {
					try {
						setPublishIntroductionPuzzles(existingSeed.getID(), true, IntroductionServer.SEED_IDENTITY_PUZZLE_COUNT);
					} catch(UnknownIdentityException e) {
						throw new RuntimeException(e); // Should never happen since we are synchronized on the WOT
					}
				} else {
					try {
						existingSeed.setEdition(new FreenetURI(seedURI).getEdition());
						mSubscriptionManager.storeIdentityChangedNotificationWithoutCommit(oldExistingSeed, existingSeed);
						existingSeed.storeAndCommit();
					} catch(InvalidParameterException e) {
						/* We already have the latest edition stored */
					}
				}
			}
			catch (UnknownIdentityException uie) {
				try {
					final Identity newSeed = new Identity(this, seedURI, null, true);
					// We have to explicitly set the edition number because the constructor only considers the given edition as a hint.
					newSeed.setEdition(new FreenetURI(seedURI).getEdition());
					newSeed.storeWithoutCommit();
					Logger.normal(this, "Created seed identity: " + newSeed);
					mSubscriptionManager.storeIdentityChangedNotificationWithoutCommit(null, newSeed);
					Persistent.checkedCommit(mDB, this);
				} catch (Exception e) {
					Persistent.checkedRollback(mDB, this, e);					
				}
			}
			catch (Exception e) {
				Persistent.checkedRollback(mDB, this, e);
			}
			}
		}
		}
	}

<<<<<<< HEAD
	/**
	 * ATTENTION: If you add new code which terminates threads, you must make sure that they are
	 * terminated in {@link AbstractFullNodeTest#setUpNode()} as well.
	 */
=======
	@Override
>>>>>>> efe69542
	public void terminate() {
		Logger.normal(this, "Web Of Trust plugin terminating ...");
		
		/* We use single try/catch blocks so that failure of termination of one service does not prevent termination of the others */

		try {
			if(mFCPInterface != null)
				mFCPInterface.stop();
		} catch(Exception e) {
			Logger.error(this, "Error during termination.", e);
		}
		
		try {
			if(mWebInterface != null)
				this.mWebInterface.unload();
		}
		catch(Exception e) {
			Logger.error(this, "Error during termination.", e);
		}
		
		try {
			if(mIntroductionClient != null)
				mIntroductionClient.terminate();
		}
		catch(Exception e) {
			Logger.error(this, "Error during termination.", e);
		}
		
		try {
			if(mIntroductionServer != null)
				mIntroductionServer.terminate();
		}
		catch(Exception e) {
			Logger.error(this, "Error during termination.", e);
		}
		
		try {
			if(mInserter != null)
				mInserter.terminate();
		}
		catch(Exception e) {
			Logger.error(this, "Error during termination.", e);
		}
		
		try {
			if(mFetcher != null)
				mFetcher.stop();
		}
		catch(Exception e) {
			Logger.error(this, "Error during termination.", e);
		}

		try {
			if(mSubscriptionManager != null)
				mSubscriptionManager.stop();
		} catch(Exception e) {
			Logger.error(this, "Error during termination.", e);
		}
		
		// Must be terminated after anything is down which can modify the database
		try {
			if(mDebugFCPClient != null) {
				mSubscriptionManager.run(); // Make sure that pending notifications are deployed.
				mDebugFCPClient.stop();
			}
		} catch(Exception e) {
			Logger.error(this, "Error during termination.", e);
		}
		
		
		try {
			if(mDB != null) {
				/* TODO: At 2009-06-15, it does not seem possible to ask db4o for whether a transaction is pending.
				 * If it becomes possible some day, we should check that here, and log an error if there is an uncommitted transaction. 
				 * - All transactions should be committed after obtaining the lock() on the database. */
				synchronized(Persistent.transactionLock(mDB)) {
					System.gc();
					mDB.rollback();
					System.gc(); 
					mDB.close();
				}
			}
		}
		catch(Exception e) {
			Logger.error(this, "Error during termination.", e);
		}

		Logger.normal(this, "Web Of Trust plugin terminated.");
	}

<<<<<<< HEAD
    /**
     * Handles FCP messages.<br>
     * Actually implemented at class {@link FCPInterface} at
     * {@link FCPInterface#handlePluginFCPMessage(FCPPluginClient, FCPPluginMessage)}.
     */
    @Override
    public FCPPluginMessage handlePluginFCPMessage(FCPPluginClient client, FCPPluginMessage message)
    {
        return mFCPInterface.handlePluginFCPMessage(client, message);
    }
=======
	/**
	 * Inherited event handler from FredPluginFCP, handled in <code>class FCPInterface</code>.
	 */
	@Override
	public void handle(PluginReplySender replysender, SimpleFieldSet params, Bucket data, int accesstype) {
		mFCPInterface.handle(replysender, params, data, accesstype);
	}
>>>>>>> efe69542

	/**
	 * Loads an own or normal identity from the database, querying on its ID.
	 * 
	 * @param id The ID of the identity to load
	 * @return The identity matching the supplied ID.
	 * @throws DuplicateIdentityException if there are more than one identity with this id in the database
	 * @throws UnknownIdentityException if there is no identity with this id in the database
	 */
	public synchronized Identity getIdentityByID(String id) throws UnknownIdentityException {
		final Query query = mDB.query();
		query.constrain(Identity.class);
		query.descend("mID").constrain(id);
		final ObjectSet<Identity> result = new Persistent.InitializingObjectSet<Identity>(this, query);
		
		switch(result.size()) {
			case 1: return result.next();
			case 0: throw new UnknownIdentityException(id);
			default: throw new DuplicateIdentityException(id, result.size());
		}  
	}
	
	/**
	 * Gets an OwnIdentity by its ID.
	 * 
	 * @param id The unique identifier to query an OwnIdentity
	 * @return The requested OwnIdentity
	 * @throws UnknownIdentityException if there is now OwnIdentity with that id
	 */
	public synchronized OwnIdentity getOwnIdentityByID(String id) throws UnknownIdentityException {
		final Query query = mDB.query();
		query.constrain(OwnIdentity.class);
		query.descend("mID").constrain(id);
		final ObjectSet<OwnIdentity> result = new Persistent.InitializingObjectSet<OwnIdentity>(this, query);
		
		switch(result.size()) {
			case 1: return result.next();
			case 0: throw new UnknownIdentityException(id);
			default: throw new DuplicateIdentityException(id, result.size());
		}  
	}

	/**
	 * Loads an identity from the database, querying on its requestURI (a valid {@link FreenetURI})
	 * 
	 * @param uri The requestURI of the identity
	 * @return The identity matching the supplied requestURI
	 * @throws UnknownIdentityException if there is no identity with this id in the database
	 */
	public Identity getIdentityByURI(FreenetURI uri) throws UnknownIdentityException {
		return getIdentityByID(IdentityID.constructAndValidateFromURI(uri).toString());
	}

	/**
	 * Loads an identity from the database, querying on its requestURI (as String)
	 * 
	 * @param uri The requestURI of the identity which will be converted to {@link FreenetURI} 
	 * @return The identity matching the supplied requestURI
	 * @throws UnknownIdentityException if there is no identity with this id in the database
	 * @throws MalformedURLException if the requestURI isn't a valid FreenetURI
	 */
	public Identity getIdentityByURI(String uri) throws UnknownIdentityException, MalformedURLException {
		return getIdentityByURI(new FreenetURI(uri));
	}

	/**
	 * Gets an OwnIdentity by its requestURI (a {@link FreenetURI}).
	 * The OwnIdentity's unique identifier is extracted from the supplied requestURI.
	 * 
	 * @param uri The requestURI of the desired OwnIdentity
	 * @return The requested OwnIdentity
	 * @throws UnknownIdentityException if the OwnIdentity isn't in the database
	 */
	public OwnIdentity getOwnIdentityByURI(FreenetURI uri) throws UnknownIdentityException {
		return getOwnIdentityByID(IdentityID.constructAndValidateFromURI(uri).toString());
	}

	/**
	 * Gets an OwnIdentity by its requestURI (as String).
	 * The given String is converted to {@link FreenetURI} in order to extract a unique id.
	 * 
	 * @param uri The requestURI (as String) of the desired OwnIdentity
	 * @return The requested OwnIdentity
	 * @throws UnknownIdentityException if the OwnIdentity isn't in the database
	 * @throws MalformedURLException if the supplied requestURI is not a valid FreenetURI
	 */
	public OwnIdentity getOwnIdentityByURI(String uri) throws UnknownIdentityException, MalformedURLException {
		return getOwnIdentityByURI(new FreenetURI(uri));
	}
	
	/**
	 * Returns all identities that are in the database
	 * You have to synchronize on this WoT when calling the function and processing the returned list!
	 * 
	 * @return An {@link ObjectSet} containing all identities present in the database 
	 */
	@Override
	public ObjectSet<Identity> getAllIdentities() {
		final Query query = mDB.query();
		query.constrain(Identity.class);
		return new Persistent.InitializingObjectSet<Identity>(this, query);
	}
	
	public static enum SortOrder {
		ByNicknameAscending,
		ByNicknameDescending,
		ByScoreAscending,
		ByScoreDescending,
		ByLocalTrustAscending,
		ByLocalTrustDescending
	}
	
	/**
	 * Get a filtered and sorted list of identities.
	 * You have to synchronize on this WoT when calling the function and processing the returned list.
	 */
	public ObjectSet<Identity> getAllIdentitiesFilteredAndSorted(OwnIdentity truster, String nickFilter, SortOrder sortInstruction) {
		Query q = mDB.query();
		
		switch(sortInstruction) {
			case ByNicknameAscending:
				q.constrain(Identity.class);
				q.descend("mNickname").orderAscending();
				break;
			case ByNicknameDescending:
				q.constrain(Identity.class);
				q.descend("mNickname").orderDescending();
				break;
			case ByScoreAscending:
				q.constrain(Score.class);
				q.descend("mTruster").constrain(truster).identity();
				q.descend("mValue").orderAscending();
				q = q.descend("mTrustee"); 
				break;
			case ByScoreDescending:
				// TODO: This excludes identities which have no score
				q.constrain(Score.class);
				q.descend("mTruster").constrain(truster).identity();
				q.descend("mValue").orderDescending();
				q = q.descend("mTrustee");
				break;
			case ByLocalTrustAscending:
				q.constrain(Trust.class);
				q.descend("mTruster").constrain(truster).identity();
				q.descend("mValue").orderAscending();
				q = q.descend("mTrustee");
				break;
			case ByLocalTrustDescending:
				// TODO: This excludes untrusted identities.
				q.constrain(Trust.class);
				q.descend("mTruster").constrain(truster).identity();
				q.descend("mValue").orderDescending();
				q = q.descend("mTrustee");
				break;
		}
		
		if(nickFilter != null) {
			nickFilter = nickFilter.trim();
			if(!nickFilter.equals("")) q.descend("mNickname").constrain(nickFilter).like();
		}
		
		return new Persistent.InitializingObjectSet<Identity>(this, q);
	}
	
	/**
	 * Returns all non-own identities that are in the database.
	 * 
	 * You have to synchronize on this WoT when calling the function and processing the returned list!
	 */
	public ObjectSet<Identity> getAllNonOwnIdentities() {
		final Query q = mDB.query();
		q.constrain(Identity.class);
		q.constrain(OwnIdentity.class).not();
		return new Persistent.InitializingObjectSet<Identity>(this, q);
	}
	
	/**
	 * Returns all non-own identities that are in the database, sorted descending by their date of modification, i.e. recently
	 * modified identities will be at the beginning of the list.
	 * 
	 * You have to synchronize on this WoT when calling the function and processing the returned list!
	 * 
	 * Used by the IntroductionClient for fetching puzzles from recently modified identities.
	 */
	public ObjectSet<Identity> getAllNonOwnIdentitiesSortedByModification () {
		final Query q = mDB.query();
		q.constrain(Identity.class);
		q.constrain(OwnIdentity.class).not();
		/* TODO: As soon as identities announce that they were online every day, uncomment the following line */
		/* q.descend("mLastChangedDate").constrain(new Date(CurrentTimeUTC.getInMillis() - 1 * 24 * 60 * 60 * 1000)).greater(); */
		q.descend("mLastFetchedDate").orderDescending();
		return new Persistent.InitializingObjectSet<Identity>(this, q);
	}
	
	/**
	 * Returns all own identities that are in the database
	 * You have to synchronize on this WoT when calling the function and processing the returned list!
	 * 
	 * @return An {@link ObjectSet} containing all identities present in the database.
	 */
	public ObjectSet<OwnIdentity> getAllOwnIdentities() {
		final Query q = mDB.query();
		q.constrain(OwnIdentity.class);
		return new Persistent.InitializingObjectSet<OwnIdentity>(this, q);
	}

	
	/** 
	 * DO NOT USE THIS FUNCTION FOR DELETING OWN IDENTITIES UPON USER REQUEST!
	 * IN FACT BE VERY CAREFUL WHEN USING IT FOR ANYTHING FOR THE FOLLOWING REASONS:
	 * - This function deletes ALL given and received trust values of the given identity. This modifies the trust list of the trusters against their will.
	 * - Especially it might be an information leak if the trust values of other OwnIdentities are deleted!
	 * - If WOT one day is designed to be used by many different users at once, the deletion of other OwnIdentity's trust values would even be corruption.
	 * 
	 * The intended purpose of this function is:
	 * - To specify which objects have to be dealt with when messing with storage of an identity.
	 * - To be able to do database object leakage tests: Many classes have a deleteWithoutCommit function and there are valid usecases for them.
	 *   However, the implementations of those functions might cause leaks by forgetting to delete certain object members.
	 *   If you call this function for ALL identities in a database, EVERYTHING should be deleted and the database SHOULD be empty.
	 *   You then can check whether the database actually IS empty to test for leakage.
	 * 
	 * You have to lock the WebOfTrust, the IntroductionPuzzleStore, the IdentityFetcher and the SubscriptionManager before calling this function.
	 */
	void deleteWithoutCommit(Identity identity) {
		// We want to use beginTrustListImport, finishTrustListImport / abortTrustListImport.
		// If the caller already handles that for us though, we should not call those function again.
		// So we check whether the caller already started an import.
		boolean trustListImportWasInProgress = mTrustListImportInProgress;
		
		try {
			if(!trustListImportWasInProgress)
				beginTrustListImport();
			
			if(logDEBUG) Logger.debug(this, "Deleting identity " + identity + " ...");
			
			if(logDEBUG) Logger.debug(this, "Deleting received scores...");
			for(Score score : getScores(identity)) {
				score.deleteWithoutCommit();
				mSubscriptionManager.storeScoreChangedNotificationWithoutCommit(score, null);
			}

			if(identity instanceof OwnIdentity) {
				if(logDEBUG) Logger.debug(this, "Deleting given scores...");

				for(Score score : getGivenScores((OwnIdentity)identity)) {
					score.deleteWithoutCommit();
					mSubscriptionManager.storeScoreChangedNotificationWithoutCommit(score, null);
				}
			}

			if(logDEBUG) Logger.debug(this, "Deleting received trusts...");
			for(Trust trust : getReceivedTrusts(identity)) {
				trust.deleteWithoutCommit();
				mSubscriptionManager.storeTrustChangedNotificationWithoutCommit(trust, null);
			}

			if(logDEBUG) Logger.debug(this, "Deleting given trusts...");
			for(Trust givenTrust : getGivenTrusts(identity)) {
				givenTrust.deleteWithoutCommit();
				mSubscriptionManager.storeTrustChangedNotificationWithoutCommit(givenTrust, null);
				// We call computeAllScores anyway so we do not use removeTrustWithoutCommit()
			}
			
			mFullScoreComputationNeeded = true; // finishTrustListImport will call computeAllScoresWithoutCommit for us.

			if(logDEBUG) Logger.debug(this, "Deleting associated introduction puzzles ...");
			mPuzzleStore.onIdentityDeletion(identity);
			
			if(logDEBUG) Logger.debug(this, "Storing an abort-fetch-command...");
			
			if(mFetcher != null) { // Can be null if we use this function in upgradeDB()
				mFetcher.storeAbortFetchCommandWithoutCommit(identity);
				// NOTICE:
				// If the fetcher did store a db4o object reference to the identity, we would have to trigger command processing
				// now to prevent leakage of the identity object.
				// But the fetcher does NOT store a db4o object reference to the given identity. It stores its ID as String only.
				// Therefore, it is OK that the fetcher does not immediately process the commands now.
			}
		
			if(logDEBUG) Logger.debug(this, "Deleting the identity...");
			identity.deleteWithoutCommit();

			mSubscriptionManager.storeIdentityChangedNotificationWithoutCommit(identity, null);
			
			if(!trustListImportWasInProgress)
				finishTrustListImport();
		}
		catch(RuntimeException e) {
			if(!trustListImportWasInProgress)
				abortTrustListImport(e);
			
			Persistent.checkedRollbackAndThrow(mDB, this, e);
		}
	}

	/**
	 * Gets the score of this identity in a trust tree.
	 * Each {@link OwnIdentity} has its own trust tree.
	 * 
	 * @param truster The owner of the trust tree
	 * @return The {@link Score} of this Identity in the required trust tree
	 * @throws NotInTrustTreeException if this identity is not in the required trust tree 
	 */
	public synchronized Score getScore(final OwnIdentity truster, final Identity trustee) throws NotInTrustTreeException {
		final Query query = mDB.query();
		query.constrain(Score.class);
		query.descend("mID").constrain(new ScoreID(truster, trustee).toString());
		final ObjectSet<Score> result = new Persistent.InitializingObjectSet<Score>(this, query);
		
		switch(result.size()) {
			case 1: 
				final Score score = result.next();
				assert(score.getTruster() == truster);
				assert(score.getTrustee() == trustee);
				return score;
			case 0: throw new NotInTrustTreeException(truster, trustee);
			default: throw new DuplicateScoreException(truster, trustee, result.size());
		}
	}

	/**
	 * Gets a list of all this Identity's Scores.
	 * You have to synchronize on this WoT around the call to this function and the processing of the returned list! 
	 * 
	 * @return An {@link ObjectSet} containing all {@link Score} this Identity has.
	 */
	public ObjectSet<Score> getScores(final Identity identity) {
		final Query query = mDB.query();
		query.constrain(Score.class);
		query.descend("mTrustee").constrain(identity).identity();
		return new Persistent.InitializingObjectSet<Score>(this, query);
	}
	
	/**
	 * Get a list of all scores which the passed own identity has assigned to other identities.
	 * 
	 * You have to synchronize on this WoT around the call to this function and the processing of the returned list! 
	 * @return An {@link ObjectSet} containing all {@link Score} this Identity has given.
	 */
	public ObjectSet<Score> getGivenScores(final OwnIdentity truster) {
		final Query query = mDB.query();
		query.constrain(Score.class);
		query.descend("mTruster").constrain(truster).identity();
		return new Persistent.InitializingObjectSet<Score>(this, query);
	}
	
	/**
	 * Gets the best score this Identity has in existing trust trees.
	 * 
	 * @return the best score this Identity has
	 * @throws NotInTrustTreeException If the identity has no score in any trusttree.
	 */
	public synchronized int getBestScore(final Identity identity) throws NotInTrustTreeException {
		int bestScore = Integer.MIN_VALUE;
		final ObjectSet<Score> scores = getScores(identity);
		
		if(scores.size() == 0)
			throw new NotInTrustTreeException(identity);
		
		// TODO: Cache the best score of an identity as a member variable.
		for(final Score score : scores) 
			bestScore = Math.max(score.getScore(), bestScore);
		
		return bestScore;
	}
	
	/**
	 * Gets the best capacity this identity has in any trust tree.
	 * @throws NotInTrustTreeException If the identity is not in any trust tree. Can be interpreted as capacity 0.
	 */
	public synchronized int getBestCapacity(final Identity identity) throws NotInTrustTreeException {
		int bestCapacity = 0;
		final ObjectSet<Score> scores = getScores(identity);
		
		if(scores.size() == 0)
			throw new NotInTrustTreeException(identity);
		
		// TODO: Cache the best score of an identity as a member variable.
		for(final Score score : scores) 
			bestCapacity  = Math.max(score.getCapacity(), bestCapacity);
		
		return bestCapacity;
	}
	
	/**
	 * Get all scores in the database.
	 * You have to synchronize on this WoT when calling the function and processing the returned list!
	 */
	@Override
	public ObjectSet<Score> getAllScores() {
		final Query query = mDB.query();
		query.constrain(Score.class);
		return new Persistent.InitializingObjectSet<Score>(this, query);
	}
	
	/**
	 * Checks whether the given identity should be downloaded. 
	 * 
	 * Synchronization: You must synchronize on this WebOfTrust when using this function.
	 * 
	 * @return Returns true if the identity has any capacity > 0, any score >= 0 or if it is an own identity.
	 */
	private boolean shouldFetchIdentity(final Identity identity) {
		if(identity instanceof OwnIdentity)
			return true;
		
		int bestScore = Integer.MIN_VALUE;
		int bestCapacity = 0;
		final ObjectSet<Score> scores = getScores(identity);
			
		if(scores.size() == 0)
			return false;
			
		// TODO: Cache the best score of an identity as a member variable.
		for(Score score : scores) { 
			bestCapacity  = Math.max(score.getCapacity(), bestCapacity);
			bestScore  = Math.max(score.getScore(), bestScore);
			
			if(bestCapacity > 0 || bestScore >= 0)
				return true;
		}
			
		return false;
	}
	
	/**
	 * Gets non-own Identities matching a specified score criteria.
	 * TODO: Rename to getNonOwnIdentitiesByScore. Or even better: Make it return own identities as well, this will speed up the database query and clients might be ok with it.
	 * You have to synchronize on this WoT when calling the function and processing the returned list!
	 * 
	 * @param truster The owner of the trust tree, null if you want the trusted identities of all owners.
	 * @param select Score criteria, can be > zero, zero or negative. Greater than zero returns all identities with score >= 0, zero with score equal to 0
	 * 		and negative with score < 0. Zero is included in the positive range by convention because solving an introduction puzzle gives you a trust value of 0.
	 * @return an {@link ObjectSet} containing Scores of the identities that match the criteria
	 */
	public ObjectSet<Score> getIdentitiesByScore(final OwnIdentity truster, final int select) {
		final Query query = mDB.query();
		query.constrain(Score.class);
		if(truster != null)
			query.descend("mTruster").constrain(truster).identity();
		query.descend("mTrustee").constrain(OwnIdentity.class).not();
	
		/* We include 0 in the list of identities with positive score because solving captchas gives no points to score */
		
		if(select > 0)
			query.descend("mValue").constrain(0).smaller().not();
		else if(select < 0)
			query.descend("mValue").constrain(0).smaller();
		else 
			query.descend("mValue").constrain(0);

		return  new Persistent.InitializingObjectSet<Score>(this, query);
	}
	
	/**
	 * Gets {@link Trust} from a specified truster to a specified trustee.
	 * 
	 * @param truster The identity that gives trust to this Identity
	 * @param trustee The identity which receives the trust
	 * @return The trust given to the trustee by the specified truster
	 * @throws NotTrustedException if the truster doesn't trust the trustee
	 */
	public Trust getTrust(final Identity truster, final Identity trustee) throws NotTrustedException, DuplicateTrustException {
		return getTrust(new TrustID(truster, trustee).toString());
	}
	
	/**
	 * Gets the {@link Trust} with the given {@link TrustID}. 
	 * 
	 * @see #getTrust(Identity, Identity)
	 */
	public synchronized Trust getTrust(final String trustID) throws NotTrustedException, DuplicateTrustException {
		final Query query = mDB.query();
		query.constrain(Trust.class);
		query.descend("mID").constrain(trustID);
		final ObjectSet<Trust> result = new Persistent.InitializingObjectSet<Trust>(this, query);
		
		switch(result.size()) {
			case 1: 
				final Trust trust = result.next();
				assert(trustID.equals(new TrustID(trust.getTruster(), trust.getTrustee()).toString()));
				return trust;
			case 0: throw new NotTrustedException(trustID);
			default: throw new DuplicateTrustException(trustID, result.size());
		}
	}

	/**
	 * Gets all trusts given by the given truster.
	 * You have to synchronize on this WoT when calling the function and processing the returned list!
	 * 
	 * @return An {@link ObjectSet} containing all {@link Trust} the passed Identity has given.
	 */
	public ObjectSet<Trust> getGivenTrusts(final Identity truster) {
		final Query query = mDB.query();
		query.constrain(Trust.class);
		query.descend("mTruster").constrain(truster).identity();
		return new Persistent.InitializingObjectSet<Trust>(this, query);
	}
	
	/**
	 * Gets all trusts given by the given truster.
	 * The result is sorted descending by the time we last fetched the trusted identity. 
	 * You have to synchronize on this WoT when calling the function and processing the returned list!
	 * 
	 * @return An {@link ObjectSet} containing all {@link Trust} the passed Identity has given.
	 */
	public ObjectSet<Trust> getGivenTrustsSortedDescendingByLastSeen(final Identity truster) {
		final Query query = mDB.query();
		query.constrain(Trust.class);
		query.descend("mTruster").constrain(truster).identity();
		query.descend("mTrustee").descend("mLastFetchedDate").orderDescending();
		
		return new Persistent.InitializingObjectSet<Trust>(this, query);
	}
	
	/**
	 * Gets given trust values of an identity matching a specified trust value criteria.
	 * You have to synchronize on this WoT when calling the function and processing the returned list!
	 * 
	 * @param truster The identity which given the trust values.
	 * @param select Trust value criteria, can be > zero, zero or negative. Greater than zero returns all trust values >= 0, zero returns trust values equal to 0.
	 * 		Negative returns trust values < 0. Zero is included in the positive range by convention because solving an introduction puzzle gives you a value of 0.
	 * @return an {@link ObjectSet} containing received trust values that match the criteria.
	 */
	public ObjectSet<Trust> getGivenTrusts(final Identity truster, final int select) {
		final Query query = mDB.query();
		query.constrain(Trust.class);
		query.descend("mTruster").constrain(truster).identity();
	
		/* We include 0 in the list of identities with positive trust because solving captchas gives 0 trust */
		
		if(select > 0)
			query.descend("mValue").constrain(0).smaller().not();
		else if(select < 0 )
			query.descend("mValue").constrain(0).smaller();
		else 
			query.descend("mValue").constrain(0);

		return new Persistent.InitializingObjectSet<Trust>(this, query);
	}
	/**
	 * Gets all trusts given by the given truster in a trust list with a different edition than the passed in one.
	 * You have to synchronize on this WoT when calling the function and processing the returned list!
	 */
	protected ObjectSet<Trust> getGivenTrustsOfDifferentEdition(final Identity truster, final long edition) {
		final Query q = mDB.query();
		q.constrain(Trust.class);
		q.descend("mTruster").constrain(truster).identity();
		q.descend("mTrusterTrustListEdition").constrain(edition).not();
		return new Persistent.InitializingObjectSet<Trust>(this, q);
	}

	/**
	 * Gets all trusts received by the given trustee.
	 * You have to synchronize on this WoT when calling the function and processing the returned list!
	 * 
	 * @return An {@link ObjectSet} containing all {@link Trust} the passed Identity has received.
	 */
	public ObjectSet<Trust> getReceivedTrusts(final Identity trustee) {
		final Query query = mDB.query();
		query.constrain(Trust.class);
		query.descend("mTrustee").constrain(trustee).identity();
		return new Persistent.InitializingObjectSet<Trust>(this, query);
	}
	
	/**
	 * Gets received trust values of an identity matching a specified trust value criteria.
	 * You have to synchronize on this WoT when calling the function and processing the returned list!
	 * 
	 * @param trustee The identity which has received the trust values.
	 * @param select Trust value criteria, can be > zero, zero or negative. Greater than zero returns all trust values >= 0, zero returns trust values equal to 0.
	 * 		Negative returns trust values < 0. Zero is included in the positive range by convention because solving an introduction puzzle gives you a value of 0.
	 * @return an {@link ObjectSet} containing received trust values that match the criteria.
	 */
	public ObjectSet<Trust> getReceivedTrusts(final Identity trustee, final int select) {		
		final Query query = mDB.query();
		query.constrain(Trust.class);
		query.descend("mTrustee").constrain(trustee).identity();
	
		/* We include 0 in the list of identities with positive trust because solving captchas gives 0 trust */
		
		if(select > 0)
			query.descend("mValue").constrain(0).smaller().not();
		else if(select < 0 )
			query.descend("mValue").constrain(0).smaller();
		else 
			query.descend("mValue").constrain(0);

		return new Persistent.InitializingObjectSet<Trust>(this, query);
	}
	
	/**
	 * Gets all trusts.
	 * You have to synchronize on this WoT when calling the function and processing the returned list!
	 * 
	 * @return An {@link ObjectSet} containing all {@link Trust} the passed Identity has received.
	 */
	@Override
	public ObjectSet<Trust> getAllTrusts() {
		final Query query = mDB.query();
		query.constrain(Trust.class);
		return new Persistent.InitializingObjectSet<Trust>(this, query); 
	}
	
	/**
	 * Gives some {@link Trust} to another Identity.
	 * It creates or updates an existing Trust object and make the trustee compute its {@link Score}.
	 * 
	 * This function does neither lock the database nor commit the transaction. You have to surround it with
	 * synchronized(WebOfTrust.this) {
	 * synchronized(mFetcher) {
	 * synchronized(mSubscriptionManager) {
	 * synchronized(Persistent.transactionLock(mDB)) {
	 *     try { ... setTrustWithoutCommit(...); Persistent.checkedCommit(mDB, this); }
	 *     catch(RuntimeException e) { Persistent.checkedRollbackAndThrow(mDB, this, e); }
	 * }}}}
	 * 
	 * @param truster The Identity that gives the trust
	 * @param trustee The Identity that receives the trust
	 * @param newValue Numeric value of the trust
	 * @param newComment A comment to explain the given value
	 * @throws InvalidParameterException if a given parameter isn't valid, see {@link Trust} for details on accepted values.
	 */
	protected void setTrustWithoutCommit(Identity truster, Identity trustee, byte newValue, String newComment)
		throws InvalidParameterException {
		
		try { // Check if we are updating an existing trust value
			final Trust trust = getTrust(truster, trustee);
			final Trust oldTrust = trust.clone();
			trust.trusterEditionUpdated();
			trust.setComment(newComment);
			final boolean valueChanged = trust.getValue() != newValue; 
			
			if(valueChanged)
				trust.setValue(newValue);
			
			trust.storeWithoutCommit();
			
			if(!trust.equals(oldTrust))
				mSubscriptionManager.storeTrustChangedNotificationWithoutCommit(oldTrust, trust);
			
			if(valueChanged) {
				if(logDEBUG) Logger.debug(this, "Updated trust value ("+ trust +"), now updating Score.");
				updateScoresWithoutCommit(oldTrust, trust);
			}
		} catch (NotTrustedException e) {
			final Trust trust = new Trust(this, truster, trustee, newValue, newComment);
			trust.storeWithoutCommit();
			mSubscriptionManager.storeTrustChangedNotificationWithoutCommit(null, trust);
			if(logDEBUG) Logger.debug(this, "New trust value ("+ trust +"), now updating Score.");
			updateScoresWithoutCommit(null, trust);
		} 

		truster.updated();
		truster.storeWithoutCommit();
		
		// TODO: Mabye notify clients about this. IMHO it would create too much notifications on trust list import so we don't.
		// As soon as we have notification-coalescing we might do it.
		// mSubscriptionManager.storeIdentityChangedNotificationWithoutCommit(truster);
	}
	
	/**
	 * Only for being used by WoT internally and by unit tests!
	 * 
	 * You have to synchronize on this WebOfTrust while querying the parameter identities and calling this function.
	 */
	void setTrust(OwnIdentity truster, Identity trustee, byte newValue, String newComment)
		throws InvalidParameterException {
		
		synchronized(mFetcher) {
		synchronized(mSubscriptionManager) {
		synchronized(Persistent.transactionLock(mDB)) {
			try {
				setTrustWithoutCommit(truster, trustee, newValue, newComment);
				Persistent.checkedCommit(mDB, this);
			}
			catch(RuntimeException e) {
				Persistent.checkedRollbackAndThrow(mDB, this, e);
			}
		}
		}
		}
	}
	
	/**
	 * Deletes a trust object.
	 * 
	 * This function does neither lock the database nor commit the transaction. You have to surround it with
	 * synchronized(this) {
	 * synchronized(mFetcher) {
	 * synchronized(mSubscriptionManager) {
	 * synchronized(Persistent.transactionLock(mDB)) {
	 *     try { ... removeTrustWithoutCommit(...); Persistent.checkedCommit(mDB, this); }
	 *     catch(RuntimeException e) { Persistent.checkedRollbackAndThrow(mDB, this, e); }
	 * }}}}
	 * 
	 * @param truster
	 * @param trustee
	 */
	protected void removeTrustWithoutCommit(OwnIdentity truster, Identity trustee) {
		try {
			try {
				removeTrustWithoutCommit(getTrust(truster, trustee));
			} catch (NotTrustedException e) {
				Logger.error(this, "Cannot remove trust - there is none - from " + truster.getNickname() + " to " + trustee.getNickname());
			} 
		}
		catch(RuntimeException e) {
			Persistent.checkedRollbackAndThrow(mDB, this, e);
		}
	}
	
	/**
	 * 
	 * This function does neither lock the database nor commit the transaction. You have to surround it with
	 * synchronized(this) {
	 * synchronized(mFetcher) {
	 * synchronized(mSubscriptionManager) {
	 * synchronized(Persistent.transactionLock(mDB)) {
	 *     try { ... setTrustWithoutCommit(...); Persistent.checkedCommit(mDB, this); }
	 *     catch(RuntimeException e) { Persistent.checkedRollbackAndThrow(mDB, this, e); }
	 * }}}}
	 * 
	 */
	protected void removeTrustWithoutCommit(Trust trust) {
		trust.deleteWithoutCommit();
		mSubscriptionManager.storeTrustChangedNotificationWithoutCommit(trust, null);
		updateScoresWithoutCommit(trust, null);
	}

	/**
	 * Initializes this OwnIdentity's trust tree without commiting the transaction. 
	 * Meaning : It creates a Score object for this OwnIdentity in its own trust so it can give trust to other Identities. 
	 * 
	 * The score will have a rank of 0, a capacity of 100 (= 100 percent) and a score value of Integer.MAX_VALUE.
	 * 
	 * This function does neither lock the database nor commit the transaction. You have to surround it with
	 * synchronized(WebOfTrust.this) {
	 * synchronized(Persistent.transactionLock(mDB)) {
	 *     try { ... initTrustTreeWithoutCommit(...); Persistent.checkedCommit(mDB, this); }
	 *     catch(RuntimeException e) { Persistent.checkedRollbackAndThrow(mDB, this, e); }
	 * }}
	 *  
	 * @throws DuplicateScoreException if there already is more than one Score for this identity (should never happen)
	 */
	private void initTrustTreeWithoutCommit(OwnIdentity identity) throws DuplicateScoreException {
		try {
			getScore(identity, identity);
			Logger.error(this, "initTrustTreeWithoutCommit called even though there is already one for " + identity);
			return;
		} catch (NotInTrustTreeException e) {
			final Score score = new Score(this, identity, identity, Integer.MAX_VALUE, 0, 100);
			score.storeWithoutCommit();
			mSubscriptionManager.storeScoreChangedNotificationWithoutCommit(null, score);
		}
	}

	/**
	 * Computes the trustee's Score value according to the trusts it has received and the capacity of its trusters in the specified
	 * trust tree.
	 * 
	 * Synchronization:
	 * You have to synchronize on this WebOfTrust object when using this function.
	 * 
	 * @param truster The OwnIdentity that owns the trust tree
	 * @param trustee The identity for which the score shall be computed.
	 * @return The new Score of the identity. Integer.MAX_VALUE if the trustee is equal to the truster.
	 * @throws DuplicateScoreException if there already exist more than one {@link Score} objects for the trustee (should never happen)
	 */
	private int computeScoreValue(OwnIdentity truster, Identity trustee) throws DuplicateScoreException {
		if(trustee == truster)
			return Integer.MAX_VALUE;
		
		int value = 0;
		
		try {
			return getTrust(truster, trustee).getValue();
		}
		catch(NotTrustedException e) { }
		
		for(Trust trust : getReceivedTrusts(trustee)) {
			try {
				final Score trusterScore = getScore(truster, trust.getTruster());
				value += ( trust.getValue() * trusterScore.getCapacity() ) / 100;
			} catch (NotInTrustTreeException e) {}
		}
		return value;
	}
	
	/**
	 * Computes the trustees's rank in the trust tree of the truster.
	 * It gets its best ranked non-zero-capacity truster's rank, plus one.
	 * If it has only received negative trust values from identities which have a non-zero-capacity it gets a rank of Integer.MAX_VALUE (infinite).
	 * If it has only received trust values from identities with rank of Integer.MAX_VALUE it gets a rank of -1.
	 * 
	 * If the tree owner has assigned a trust value to the identity, the rank computation is only done from that value because the score decisions of the
	 * tree owner are always absolute (if you distrust someone, the remote identities should not be allowed to overpower your decision).
	 * 
	 * The purpose of differentiation between Integer.MAX_VALUE and -1 is:
	 * Score objects of identities with rank Integer.MAX_VALUE are kept in the database because WoT will usually "hear" about those identities by seeing them
	 * in the trust lists of trusted identities (with negative trust values). So it must store the trust values to those identities and have a way of telling the
	 * user "this identity is not trusted" by keeping a score object of them.
	 * Score objects of identities with rank -1 are deleted because they are the trustees of distrusted identities and we will not get to the point where we
	 * hear about those identities because the only way of hearing about them is downloading a trust list of a identity with Integer.MAX_VALUE rank - and
	 * we never download their trust lists. 
	 * 
	 * Notice that 0 is included in infinite rank to prevent identities which have only solved introduction puzzles from having a capacity.
	 * 
	 * Synchronization:
	 * You have to synchronize on this WebOfTrust object when using this function.
	 * 
	 * @param truster The OwnIdentity that owns the trust tree
	 * @return The new Rank if this Identity
	 * @throws DuplicateScoreException if there already exist more than one {@link Score} objects for the trustee (should never happen)
	 */
	private int computeRank(OwnIdentity truster, Identity trustee) throws DuplicateScoreException {
		if(trustee == truster)
			return 0;
		
		int rank = -1;
		
		try {
			Trust treeOwnerTrust = getTrust(truster, trustee);
			
			if(treeOwnerTrust.getValue() > 0)
				return 1;
			else
				return Integer.MAX_VALUE;
		} catch(NotTrustedException e) { }
		
		for(Trust trust : getReceivedTrusts(trustee)) {
			try {
				Score score = getScore(truster, trust.getTruster());

				if(score.getCapacity() != 0) { // If the truster has no capacity, he can't give his rank
					// A truster only gives his rank to a trustee if he has assigned a strictly positive trust value
					if(trust.getValue() > 0 ) {
						// We give the rank to the trustee if it is better than its current rank or he has no rank yet. 
						if(rank == -1 || score.getRank() < rank)  
							rank = score.getRank();						
					} else {
						// If the trustee has no rank yet we give him an infinite rank. because he is distrusted by the truster.
						if(rank == -1)
							rank = Integer.MAX_VALUE;
					}
				}
			} catch (NotInTrustTreeException e) {}
		}
		
		if(rank == -1)
			return -1;
		else if(rank == Integer.MAX_VALUE)
			return Integer.MAX_VALUE;
		else
			return rank+1;
	}
	
	/**
	 * Begins the import of a trust list. This sets a flag on this WoT which signals that the import of a trust list is in progress.
	 * This speeds up setTrust/removeTrust as the score calculation is only performed when {@link #finishTrustListImport()} is called.
	 * 
	 * ATTENTION: Always take care to call one of {@link #finishTrustListImport()} / {@link #abortTrustListImport(Exception)} / {@link #abortTrustListImport(Exception, LogLevel)}
	 * for each call to this function.
	 * 
	 * Synchronization:
	 * This function does neither lock the database nor commit the transaction. You have to surround it with:
	 * <code>
	 * synchronized(WebOfTrust.this) {
	 * synchronized(mFetcher) {
	 * synchronized(mSubscriptionManager) {
	 * synchronized(Persistent.transactionLock(mDB)) {
	 *     try { beginTrustListImport(); ... finishTrustListImport(); Persistent.checkedCommit(mDB, this); }
	 *     catch(RuntimeException e) { abortTrustListImport(e); // Does checkedRollback() for you already }
	 * }}}}
	 * </code>
	 */
	protected void beginTrustListImport() {
		if(logMINOR) Logger.minor(this, "beginTrustListImport()");
		
		// Callers should not call this twice, so mTrustListImportInProgress should
		// nerver be true here.
		if(mTrustListImportInProgress) {
			// If this happens, it is probably a severe problem, so we schedule a full
			// Score recomputation hoping that it fixes eventual breakage.
			// (We cannot execute it right here because we have to rollback the transaction
			// and throw, see below.)
			mFullScoreComputationNeeded = true;
			
			// Because we are in a unclear error situation, its better to abort the
			// current trust list import and rollback the current transaction.
			// The rollback is done implicitly by abortTrustListImport().
			RuntimeException e
				= new RuntimeException("There was already a trust list import in progress!");
			abortTrustListImport(e);
			
			// We MUST throw here: We have rolled back the current transaction already,
			// and the caller might have done part of it before calling this function
			// and could continue to do part of it after calling this function.
			// So if we did not throw, the half-rolled-back transaction might be continued
			// by the caller and then be committed in its half-complete state.
			throw e;
		}
		
		mTrustListImportInProgress = true;
		assert(!mFullScoreComputationNeeded);
		assert(computeAllScoresWithoutCommit()); // The database is intact before the import
	}
	
	/**
	 * See {@link beginTrustListImport} for an explanation of the purpose of this function.
	 * Aborts the import of a trust list import and undoes all changes by it.
	 * 
	 * ATTENTION: In opposite to finishTrustListImport(), which does not commit the transaction, this rolls back the transaction.
	 * ATTENTION: Always take care to call {@link #beginTrustListImport()} for each call to this function.
	 * 
	 * Synchronization:
	 * This function does neither lock the database nor commit the transaction. You have to surround it with:
	 * <code>
	 * synchronized(WebOfTrust.this) {
	 * synchronized(mFetcher) {
	 * synchronized(mSubscriptionManager) {
	 * synchronized(Persistent.transactionLock(mDB)) {
	 *     try { beginTrustListImport(); ... finishTrustListImport(); Persistent.checkedCommit(mDB, this); }
	 *     catch(RuntimeException e) { abortTrustListImport(e, Logger.LogLevel.ERROR); // Does checkedRollback() for you already }
	 * }}}}
	 * </code>
	 * 
	 * @param e The exception which triggered the abort. Will be logged to the Freenet log file.
	 * @param logLevel The {@link LogLevel} to use when logging the abort to the Freenet log file.
	 */
	protected void abortTrustListImport(Exception e, LogLevel logLevel) {
		if(logMINOR) Logger.minor(this, "abortTrustListImport()");
		
		assert(mTrustListImportInProgress);
		mTrustListImportInProgress = false;
		mFullScoreComputationNeeded = false;
		Persistent.checkedRollback(mDB, this, e, logLevel);
		assert(computeAllScoresWithoutCommit()); // Test rollback.
	}
	
	/**
	 * See {@link beginTrustListImport} for an explanation of the purpose of this function.
	 * Aborts the import of a trust list import and undoes all changes by it.
	 * 
	 * ATTENTION: In opposite to finishTrustListImport(), which does not commit the transaction, this rolls back the transaction.
	 * ATTENTION: Always take care to call {@link #beginTrustListImport()} for each call to this function.
	 * 
	 * Synchronization:
	 * This function does neither lock the database nor commit the transaction. You have to surround it with:
	 * <code>
	 * synchronized(WebOfTrust.this) {
	 * synchronized(mFetcher) {
	 * synchronized(mSubscriptionManager) {
	 * synchronized(Persistent.transactionLock(mDB)) {
	 *     try { beginTrustListImport(); ... finishTrustListImport(); Persistent.checkedCommit(mDB, this); }
	 *     catch(RuntimeException e) { abortTrustListImport(e); // Does checkedRollback() for you already }
	 * }}}}
	 * </code>
	 * 
	 * @param e The exception which triggered the abort. Will be logged to the Freenet log file with log level {@link LogLevel.ERROR}
	 */
	protected void abortTrustListImport(Exception e) {
		abortTrustListImport(e, Logger.LogLevel.ERROR);
	}
	
	/**
	 * See {@link beginTrustListImport} for an explanation of the purpose of this function.
	 * Finishes the import of the current trust list and performs score computation. 
	 * 
	 * ATTENTION: In opposite to abortTrustListImport(), which rolls back the transaction, this does NOT commit the transaction. You have to do it!
	 * ATTENTION: Always take care to call {@link #beginTrustListImport()} for each call to this function.
	 * 
	 * Synchronization:
	 * This function does neither lock the database nor commit the transaction. You have to surround it with:
	 * <code>
	 * synchronized(WebOfTrust.this) {
	 * synchronized(mFetcher) {
	 * synchronized(mSubscriptionManager) {
	 * synchronized(Persistent.transactionLock(mDB)) {
	 *     try { beginTrustListImport(); ... finishTrustListImport(); Persistent.checkedCommit(mDB, this); }
	 *     catch(RuntimeException e) { abortTrustListImport(e); // Does checkedRollback() for you already }
	 * }}}}
	 * </code>
	 */
	protected void finishTrustListImport() {
		if(logMINOR) Logger.minor(this, "finishTrustListImport()");
		
		if(!mTrustListImportInProgress) {
			Logger.error(this, "There was no trust list import in progress!");
			return;
		}
		
		if(mFullScoreComputationNeeded) {
			computeAllScoresWithoutCommit();
			assert(!mFullScoreComputationNeeded); // It properly clears the flag
			assert(computeAllScoresWithoutCommit()); // computeAllScoresWithoutCommit() is stable
		}
		else
			assert(computeAllScoresWithoutCommit()); // Verify whether updateScoresWithoutCommit worked.
		
		mTrustListImportInProgress = false;
	}
	
	/**
	 * Updates all trust trees which are affected by the given modified score.
	 * For understanding how score calculation works you should first read {@link #computeAllScoresWithoutCommit()}
	 * 
	 * This function does neither lock the database nor commit the transaction. You have to surround it with
	 * synchronized(this) {
	 * synchronized(mFetcher) {
	 * synchronized(mSubscriptionManager) {
	 * synchronized(Persistent.transactionLock(mDB)) {
	 *     try { ... updateScoreWithoutCommit(...); Persistent.checkedCommit(mDB, this); }
	 *     catch(RuntimeException e) { Persistent.checkedRollbackAndThrow(mDB, this, e);; }
	 * }}}}
	 */
	private void updateScoresWithoutCommit(final Trust oldTrust, final Trust newTrust) {
		if(logMINOR) Logger.minor(this, "Doing an incremental computation of all Scores...");
		
		final long beginTime = CurrentTimeUTC.getInMillis();
		// We only include the time measurement if we actually do something.
		// If we figure out that a full score recomputation is needed just by looking at the initial parameters, the measurement won't be included.
		boolean includeMeasurement = false;
		
		final boolean trustWasCreated = (oldTrust == null);
		final boolean trustWasDeleted = (newTrust == null);
		final boolean trustWasModified = !trustWasCreated && !trustWasDeleted;
		
		if(trustWasCreated && trustWasDeleted)
			throw new NullPointerException("No old/new trust specified.");

		// Check whether the old and new trust actually are between the same identities.
		// Notice: oldTrust() is a .clone() so the truster/trustee are also clones and we must check their IDs instead of object identity.
		
		if(trustWasModified && !oldTrust.getTruster().getID().equals(newTrust.getTruster().getID())) 
			throw new IllegalArgumentException("oldTrust has different truster, oldTrust:" + oldTrust + "; newTrust: " + newTrust);
		
		if(trustWasModified && !oldTrust.getTrustee().getID().equals(newTrust.getTrustee().getID()))
			throw new IllegalArgumentException("oldTrust has different trustee, oldTrust:" + oldTrust + "; newTrust: " + newTrust);
		
		// We cannot iteratively REMOVE an inherited rank from the trustees because we don't know whether there is a circle in the trust values
		// which would make the current identity get its old rank back via the circle: computeRank searches the trusters of an identity for the best
		// rank, if we remove the rank from an identity, all its trustees will have a better rank and if one of them trusts the original identity
		// then this function would run into an infinite loop. Decreasing or incrementing an existing rank is possible with this function because
		// the rank received from the trustees will always be higher (that is exactly 1 more) than this identities rank.
		if(trustWasDeleted) { 
			mFullScoreComputationNeeded = true;
		}

		if(!mFullScoreComputationNeeded && (trustWasCreated || trustWasModified)) {
			includeMeasurement = true; 
			
			for(OwnIdentity treeOwner : getAllOwnIdentities()) {
				try {
					// Throws to abort the update of the trustee's score: If the truster has no rank or capacity in the tree owner's view then we don't need to update the trustee's score.
					if(getScore(treeOwner, newTrust.getTruster()).getCapacity() == 0)
						continue;
				} catch(NotInTrustTreeException e) {
					continue;
				}
				
				// See explanation above "We cannot iteratively REMOVE an inherited rank..."
				if(trustWasModified && oldTrust.getValue() > 0 && newTrust.getValue() <= 0) {
					mFullScoreComputationNeeded = true;
					break;
				}
				
				final LinkedList<Trust> unprocessedEdges = new LinkedList<Trust>();
				unprocessedEdges.add(newTrust);

				while(!unprocessedEdges.isEmpty()) {
					final Trust trust = unprocessedEdges.removeFirst();
					final Identity trustee = trust.getTrustee();
					
					if(trustee == treeOwner)
						continue;

					Score currentStoredTrusteeScore;

					boolean scoreExistedBefore;
					
					try {
						currentStoredTrusteeScore = getScore(treeOwner, trustee);
						scoreExistedBefore = true;
					} catch(NotInTrustTreeException e) {
						scoreExistedBefore = false;
						currentStoredTrusteeScore = new Score(this, treeOwner, trustee, 0, -1, 0);
					}
					
					final Score oldScore = currentStoredTrusteeScore.clone();
					boolean oldShouldFetch = shouldFetchIdentity(trustee);
					
					final int newScoreValue = computeScoreValue(treeOwner, trustee); 
					final int newRank = computeRank(treeOwner, trustee);
					final int newCapacity = computeCapacity(treeOwner, trustee, newRank);
					final Score newScore = new Score(this, treeOwner, trustee, newScoreValue, newRank, newCapacity);

					// Normally we couldn't detect the following two cases due to circular trust values. However, if an own identity assigns a trust value,
					// the rank and capacity are always computed based on the trust value of the own identity so we must also check this here:

					if((oldScore.getRank() >= 0 && oldScore.getRank() < Integer.MAX_VALUE) // It had an inheritable rank
							&& (newScore.getRank() == -1 || newScore.getRank() == Integer.MAX_VALUE)) { // It has no inheritable rank anymore
						mFullScoreComputationNeeded = true;
						break;
					}
					
					if(oldScore.getCapacity() > 0 && newScore.getCapacity() == 0) {
						mFullScoreComputationNeeded = true;
						break;
					}
					
					// We are OK to update it now. We must not update the values of the stored score object before determining whether we need
					// a full score computation - the full computation needs the old values of the object.
					
					currentStoredTrusteeScore.setValue(newScore.getScore());
					currentStoredTrusteeScore.setRank(newScore.getRank());
					currentStoredTrusteeScore.setCapacity(newScore.getCapacity());
					
					// Identities should not get into the queue if they have no rank, see the large if() about 20 lines below
					assert(currentStoredTrusteeScore.getRank() >= 0); 
					
					if(currentStoredTrusteeScore.getRank() >= 0) {
						currentStoredTrusteeScore.storeWithoutCommit();
						if(!scoreExistedBefore || !oldScore.equals(currentStoredTrusteeScore))
							mSubscriptionManager.storeScoreChangedNotificationWithoutCommit(scoreExistedBefore ? oldScore : null, currentStoredTrusteeScore);
					}
					
					// If fetch status changed from false to true, we need to start fetching it
					// If the capacity changed from 0 to positive, we need to refetch the current edition: Identities with capacity 0 cannot
					// cause new identities to be imported from their trust list, capacity > 0 allows this.
					// If the fetch status changed from true to false, we need to stop fetching it
					if((!oldShouldFetch || (oldScore.getCapacity()== 0 && newScore.getCapacity() > 0)) && shouldFetchIdentity(trustee)) {
						if(logMINOR) {
							if(!oldShouldFetch)
								Logger.minor(this, "Fetch status changed from false to true, refetching " + trustee);
							else
								Logger.minor(this, "Capacity changed from 0 to " + newScore.getCapacity() + ", refetching" + trustee);
						}

						final Identity oldTrustee = trustee.clone();
						
						trustee.markForRefetch();
						trustee.storeWithoutCommit();
						
						// Clients shall determine shouldFetch from the scores of an identity on their own so there is no need to notify the client about that
						// - but we do tell the client the state of Identity.getCurrentEditionFetchState() which is changed by markForRefetch().
						// Therefore we me must store a notification nevertheless.
						if(!oldTrustee.equals(trustee)) // markForRefetch() will not change anything if the current edition had not been fetched yet
							mSubscriptionManager.storeIdentityChangedNotificationWithoutCommit(oldTrustee, trustee);

						mFetcher.storeStartFetchCommandWithoutCommit(trustee);
					}
					else if(oldShouldFetch && !shouldFetchIdentity(trustee)) {
						if(logMINOR) Logger.minor(this, "Fetch status changed from true to false, aborting fetch of " + trustee);

						mFetcher.storeAbortFetchCommandWithoutCommit(trustee);
					}
					
					// If the rank or capacity changed then the trustees might be affected because the could have inherited theirs
					if(oldScore.getRank() != newScore.getRank() || oldScore.getCapacity() != newScore.getCapacity()) {
						// If this identity has no capacity or no rank then it cannot affect its trustees:
						// (- If it had none and it has none now then there is none which can be inherited, this is obvious)
						// - If it had one before and it was removed, this algorithm will have aborted already because a full computation is needed
						if(newScore.getCapacity() > 0 || (newScore.getRank() >= 0 && newScore.getRank() < Integer.MAX_VALUE)) {
							// We need to update the trustees of trustee
							for(Trust givenTrust : getGivenTrusts(trustee)) {
								unprocessedEdges.add(givenTrust);
							}
						}
					}
				}
				
				if(mFullScoreComputationNeeded)
					break;
			}
		}	
		
		if(includeMeasurement) {
			++mIncrementalScoreRecomputationCount;
			mIncrementalScoreRecomputationMilliseconds += CurrentTimeUTC.getInMillis() - beginTime;
		}
		
		if(logMINOR) {
			final String time = includeMeasurement ?
							("Stats: Amount: " + mIncrementalScoreRecomputationCount + "; Avg Time:" + getAverageIncrementalScoreRecomputationTime() + "s")
							: ("Time not measured: Computation was aborted before doing anything.");
			
			if(!mFullScoreComputationNeeded)
				Logger.minor(this, "Incremental computation of all Scores finished. " + time);
			else
				Logger.minor(this, "Incremental computation of all Scores not possible, full computation is needed. " + time);
		}
		
		if(!mTrustListImportInProgress) {
			if(mFullScoreComputationNeeded) {
				// TODO: Optimization: This uses very much CPU and memory. Write a partial computation function...
				// TODO: Optimization: While we do not have a partial computation function, we could at least optimize computeAllScores to NOT
				// keep all objects in memory etc.
				computeAllScoresWithoutCommit();
				assert(computeAllScoresWithoutCommit()); // computeAllScoresWithoutCommit is stable
			} else {
				assert(computeAllScoresWithoutCommit()); // This function worked correctly.
			}
		} else { // a trust list import is in progress
			// We not do the following here because it would cause too much CPU usage during debugging: Trust lists are large and therefore 
			// updateScoresWithoutCommit is called often during import of a single trust list
			// assert(computeAllScoresWithoutCommit());
		}
	}

	
	/* Client interface functions */
	
	/**
	 * NOTICE: The added identity will not be fetched unless you also add a positive {@link Trust} value from an {@link OwnIdentity} to it.
     * (An exception would be if another identity which is being fetched starts trusting the added identity at some point in the future)
	 */
	public synchronized Identity addIdentity(String requestURI) throws MalformedURLException, InvalidParameterException {
		try {
			getIdentityByURI(requestURI);
			throw new InvalidParameterException("We already have this identity");
		}
		catch(UnknownIdentityException e) {
			final Identity identity = new Identity(this, requestURI, null, false);
			synchronized(mSubscriptionManager) {
			synchronized(Persistent.transactionLock(mDB)) {
				try {
					identity.storeWithoutCommit();
					mSubscriptionManager.storeIdentityChangedNotificationWithoutCommit(null, identity);
					Persistent.checkedCommit(mDB, this);
				} catch(RuntimeException e2) {
					Persistent.checkedRollbackAndThrow(mDB, this, e2); 
				}
			}
			}

			// The identity hasn't received a trust value. Therefore, there is no reason to fetch it and we don't notify the IdentityFetcher.
			
			Logger.normal(this, "addIdentity(): " + identity);
			return identity;
		}
	}
	
	public OwnIdentity createOwnIdentity(String nickName, boolean publishTrustList, String context)
		throws MalformedURLException, InvalidParameterException {
		
		FreenetURI[] keypair = getPluginRespirator().getHLSimpleClient().generateKeyPair(WebOfTrustInterface.WOT_NAME);
		return createOwnIdentity(keypair[0], nickName, publishTrustList, context);
	}

	/**
	 * @param context A context with which you want to use the identity. Null if you want to add it later.
	 */
	public synchronized OwnIdentity createOwnIdentity(FreenetURI insertURI, String nickName,
			boolean publishTrustList, String context) throws MalformedURLException, InvalidParameterException {
		
		synchronized(mFetcher) { // For beginTrustListImport()/setTrustWithoutCommit()
		synchronized(mSubscriptionManager) { // For beginTrustListImport()/setTrustWithoutCommit()/storeIdentityChangedNotificationWithoutCommit()
		synchronized(Persistent.transactionLock(mDB)) {
			try {
				OwnIdentity identity = getOwnIdentityByURI(insertURI);
				throw new InvalidParameterException(
				    getBaseL10n().getString("Exceptions.WebOfTrust.createOwnIdentity.IllegalParameterException.OwnIdentityExistsAlready", 
				        "nickname", identity.getShortestUniqueNickname()
				    )
				);
			} catch(UnknownIdentityException uie) {}

			try {
				Identity identity = getIdentityByURI(insertURI);
				throw new InvalidParameterException(
					getBaseL10n().getString("Exceptions.WebOfTrust.createOwnIdentity.IllegalParameterException.NonOwnIdentityExistsAlready",
				        "nickname", identity.getShortestUniqueNickname()
			        )
				);
			} catch(UnknownIdentityException uie) {}
			
			OwnIdentity identity = new OwnIdentity(this, insertURI, nickName, publishTrustList);
				
			if(context != null)
				identity.addContext(context);

			if(publishTrustList) {
				identity.addContext(IntroductionPuzzle.INTRODUCTION_CONTEXT); /* TODO: make configureable */
				identity.setProperty(IntroductionServer.PUZZLE_COUNT_PROPERTY, Integer.toString(IntroductionServer.DEFAULT_PUZZLE_COUNT));
			}

			try {
				identity.storeWithoutCommit();
				mSubscriptionManager.storeIdentityChangedNotificationWithoutCommit(null, identity);
				initTrustTreeWithoutCommit(identity);

				beginTrustListImport();

				// Incremental score computation has proven to be very very slow when creating identities so we just schedule a full computation.
				mFullScoreComputationNeeded = true;

				for(String seedURI : WebOfTrustInterface.SEED_IDENTITIES) {
					try {
						setTrustWithoutCommit(identity, getIdentityByURI(seedURI), (byte)100, "Automatically assigned trust to a seed identity.");
					} catch(UnknownIdentityException e) {
						Logger.error(this, "SHOULD NOT HAPPEN: Seed identity not known: " + e);
					}
				}

				finishTrustListImport();
				Persistent.checkedCommit(mDB, this);

				if(mIntroductionClient != null)
					mIntroductionClient.nextIteration(); // This will make it fetch more introduction puzzles.

				Logger.normal(this, "Successfully created a new OwnIdentity: " + identity);
				return identity;
			}
			catch(RuntimeException e) {
				abortTrustListImport(e); // Rolls back for us
				throw e; // Satisfy the compiler
			}
		}
		}
		}
	}
	
	/**
	 * This "deletes" an {@link OwnIdentity} by replacing it with an {@link Identity}.
	 * 
	 * The {@link OwnIdentity} is not deleted because this would be a security issue:
	 * If other {@link OwnIdentity}s have assigned a trust value to it, the trust value would be gone if there is no {@link Identity} object to be the target
	 * 
	 * @param id The {@link Identity.IdentityID} of the identity.
	 * @throws UnknownIdentityException If there is no {@link OwnIdentity} with the given ID. Also thrown if a non-own identity exists with the given ID.
	 */
	public synchronized void deleteOwnIdentity(String id) throws UnknownIdentityException {
		Logger.normal(this, "deleteOwnIdentity(): Starting... ");
		
		synchronized(mPuzzleStore) {
		synchronized(mFetcher) {
		synchronized(mSubscriptionManager) {
		synchronized(Persistent.transactionLock(mDB)) {
			final OwnIdentity oldIdentity = getOwnIdentityByID(id);
			
			try {
				Logger.normal(this, "Deleting an OwnIdentity by converting it to a non-own Identity: " + oldIdentity);

				// We don't need any score computations to happen (explanation will follow below) so we don't need the following: 
				/* beginTrustListImport(); */

				// This function messes with the score graph manually so it is a good idea to check whether it is intact before and afterwards.
				assert(computeAllScoresWithoutCommit());

				final Identity newIdentity;
				
				try {
					newIdentity = new Identity(this, oldIdentity.getRequestURI(), oldIdentity.getNickname(), oldIdentity.doesPublishTrustList());
				} catch(MalformedURLException e) { // The data was taken from the OwnIdentity so this shouldn't happen
					throw new RuntimeException(e);
				} catch (InvalidParameterException e) { // The data was taken from the OwnIdentity so this shouldn't happen
					throw new RuntimeException(e);
				}
				
				newIdentity.setContexts(oldIdentity.getContexts());
				newIdentity.setProperties(oldIdentity.getProperties());
				
				try {
					newIdentity.setEdition(oldIdentity.getEdition());
				} catch (InvalidParameterException e) { // The data was taken from old identity so this shouldn't happen
					throw new RuntimeException(e);
				}
				
				// In theory we do not need to re-fetch the current trust list edition:
				// The trust list of an own identity is always stored completely in the database, i.e. all trustees exist.
				// HOWEVER if the user had used the restoreOwnIdentity feature and then used this function, it might be the case that
				// the current edition of the old OwndIdentity was not fetched yet.
				// So we set the fetch state to FetchState.Fetched if the oldIdentity's fetch state was like that as well.
				if(oldIdentity.getCurrentEditionFetchState() == FetchState.Fetched) {
					newIdentity.onFetched(oldIdentity.getLastFetchedDate());
				}
				// An else to set the fetch state to FetchState.NotFetched is not necessary, newIdentity.setEdition() did that already.

				newIdentity.storeWithoutCommit();

				// Copy all received trusts.
				// We don't have to modify them because they are user-assigned values and the assignment
				// of the user does not change just because the type of the identity changes.
				for(Trust oldReceivedTrust : getReceivedTrusts(oldIdentity)) {
					Trust newReceivedTrust;
					try {
						newReceivedTrust = new Trust(this, oldReceivedTrust.getTruster(), newIdentity,
								oldReceivedTrust.getValue(), oldReceivedTrust.getComment());
					} catch (InvalidParameterException e) { // The data was taken from the old Trust so this shouldn't happen
						throw new RuntimeException(e);
					}

					// The following assert() cannot be added because it would always fail:
					// It would implicitly trigger oldIdentity.equals(identity) which is not the case:
					// Certain member values such as the edition might not be equal.
					/* assert(newReceivedTrust.equals(oldReceivedTrust)); */

					oldReceivedTrust.deleteWithoutCommit();
					newReceivedTrust.storeWithoutCommit();
				}

				assert(getReceivedTrusts(oldIdentity).size() == 0);

				// Copy all received scores.
				// We don't have to modify them because the rating of the identity from the perspective of a
				// different own identity should NOT be dependent upon whether it is an own identity or not.
				for(Score oldScore : getScores(oldIdentity)) {
					Score newScore = new Score(this, oldScore.getTruster(), newIdentity, oldScore.getScore(),
							oldScore.getRank(), oldScore.getCapacity());

					// The following assert() cannot be added because it would always fail:
					// It would implicitly trigger oldIdentity.equals(identity) which is not the case:
					// Certain member values such as the edition might not be equal.
					/* assert(newScore.equals(oldScore)); */

					oldScore.deleteWithoutCommit();
					newScore.storeWithoutCommit();
				}

				assert(getScores(oldIdentity).size() == 0);

				// Delete all given scores:
				// Non-own identities do not assign scores to other identities so we can just delete them.
				for(Score oldScore : getGivenScores(oldIdentity)) {
					final Identity trustee = oldScore.getTrustee();
					final boolean oldShouldFetchTrustee = shouldFetchIdentity(trustee);
					
					oldScore.deleteWithoutCommit();
					mSubscriptionManager.storeScoreChangedNotificationWithoutCommit(oldScore, null);
					
					// If the OwnIdentity which we are converting was the only source of trust to the trustee
					// of this Score value, the should-fetch state of the trustee might change to false.
					if(oldShouldFetchTrustee && shouldFetchIdentity(trustee) == false) {
						mFetcher.storeAbortFetchCommandWithoutCommit(trustee);
					}
				}
				
				assert(getGivenScores(oldIdentity).size() == 0);

				// Copy all given trusts:
				// We don't have to use the removeTrust/setTrust functions because the score graph does not need updating:
				// - To the rating of the converted identity in the score graphs of other own identities it is irrelevant
				//   whether it is an own identity or not. The rating should never depend on whether it is an own identity!
				// - Non-own identities do not have a score graph. So the score graph of the converted identity is deleted
				//   completely and therefore it does not need to be updated.
				for(Trust oldGivenTrust : getGivenTrusts(oldIdentity)) {
					Trust newGivenTrust;
					try {
						newGivenTrust = new Trust(this, newIdentity, oldGivenTrust.getTrustee(),
								oldGivenTrust.getValue(), oldGivenTrust.getComment());
					} catch (InvalidParameterException e) { // The data was taken from the old Trust so this shouldn't happen
						throw new RuntimeException(e);
					}

					// The following assert() cannot be added because it would always fail:
					// It would implicitly trigger oldIdentity.equals(identity) which is not the case:
					// Certain member values such as the edition might not be equal.
					/* assert(newGivenTrust.equals(oldGivenTrust)); */

					oldGivenTrust.deleteWithoutCommit();
					newGivenTrust.storeWithoutCommit();
				}

				mPuzzleStore.onIdentityDeletion(oldIdentity);
				mFetcher.storeAbortFetchCommandWithoutCommit(oldIdentity);
				// NOTICE:
				// If the fetcher did store a db4o object reference to the identity, we would have to trigger command processing
				// now to prevent leakage of the identity object.
				// But the fetcher does NOT store a db4o object reference to the given identity. It stores its ID as String only.
				// Therefore, it is OK that the fetcher does not immediately process the commands now.

				oldIdentity.deleteWithoutCommit();

				mFetcher.storeStartFetchCommandWithoutCommit(newIdentity);
				
				mSubscriptionManager.storeIdentityChangedNotificationWithoutCommit(oldIdentity, newIdentity);

				// This function messes with the score graph manually so it is a good idea to check whether it is intact before and afterwards.
				assert(computeAllScoresWithoutCommit());

				Persistent.checkedCommit(mDB, this);
			}
			catch(RuntimeException e) {
				Persistent.checkedRollbackAndThrow(mDB, this, e);
			}
		}
		}
		}
		}
		
		Logger.normal(this, "deleteOwnIdentity(): Finished.");
	}

	/**
	 * NOTICE: When changing this function, please also take care of {@link OwnIdentity.isRestoreInProgress()}
	 * 
	 * This function does neither lock the database nor commit the transaction. You have to surround it with
	 * <code>
	 * synchronized(WebOfTrust.this) {
	 * synchronized(mPuzzleStore) {
	 * synchronized(mFetcher) {
	 * synchronized(mSubscriptionManager) {
	 * synchronized(Persistent.transactionLock(mDB)) {
	 *     try { ... restoreOwnIdentityWithoutCommit(...); Persistent.checkedCommit(mDB, this); }
	 *     catch(RuntimeException e) { Persistent.checkedRollbackAndThrow(mDB, this, e); }
	 * }}}}
	 * </code>
	 */
	public OwnIdentity restoreOwnIdentityWithoutCommit(FreenetURI insertFreenetURI) throws MalformedURLException, InvalidParameterException {
		Logger.normal(this, "restoreOwnIdentity(): Starting... ");
		
		OwnIdentity identity;

			try {
				long edition = 0;
				
				try {
					edition = Math.max(edition, insertFreenetURI.getEdition());
				} catch(IllegalStateException e) {
					// The user supplied URI did not have an edition specified
				}
				
				try { // Try replacing an existing non-own version of the identity with an OwnIdentity
					Identity oldIdentity = getIdentityByURI(insertFreenetURI);
					
					if(oldIdentity instanceof OwnIdentity) {
						throw new InvalidParameterException(
						    getBaseL10n().getString("Exceptions.WebOfTrust.restoreOwnIdentityWithoutCommit.IllegalParameterException.OwnIdentityExistsAlready",
						        "nickname", oldIdentity.getShortestUniqueNickname()
						    )
						);
					}
					
					Logger.normal(this, "Restoring an already known identity from Freenet: " + oldIdentity);
					
					// Normally, one would expect beginTrustListImport() to happen close to the actual trust list changes later on in this function.
					// But beginTrustListImport() contains an assert(computeAllScoresWithoutCommit()) and that call to the score computation reference
					// implementation will fail if two identities with the same ID exist.
					// This would be the case later on - we cannot delete the non-own version of the OwnIdentity before we modified the trust graph
					// but we must also store the own version to be able to modify the trust graph.
					beginTrustListImport();
					
					// We already have fetched this identity as a stranger's one. We need to update the database.
					identity = new OwnIdentity(this, insertFreenetURI, oldIdentity.getNickname(), oldIdentity.doesPublishTrustList());
					
					/* We re-fetch the most recent edition to make sure all trustees are imported */
					edition = Math.max(edition, oldIdentity.getEdition());
					identity.restoreEdition(edition, oldIdentity.getLastFetchedDate());
				
					identity.setContexts(oldIdentity.getContexts());
					identity.setProperties(oldIdentity.getProperties());
					
					identity.storeWithoutCommit();
					mSubscriptionManager.storeIdentityChangedNotificationWithoutCommit(oldIdentity, identity);
					initTrustTreeWithoutCommit(identity);
	
					// Copy all received trusts.
					// We don't have to modify them because they are user-assigned values and the assignment
					// of the user does not change just because the type of the identity changes.
					for(Trust oldReceivedTrust : getReceivedTrusts(oldIdentity)) {
						Trust newReceivedTrust = new Trust(this, oldReceivedTrust.getTruster(), identity,
								oldReceivedTrust.getValue(), oldReceivedTrust.getComment());
						
						// The following assert() cannot be added because it would always fail:
						// It would implicitly trigger oldIdentity.equals(identity) which is not the case:
						// Certain member values such as the edition might not be equal.
						/* assert(newReceivedTrust.equals(oldReceivedTrust)); */
						
						oldReceivedTrust.deleteWithoutCommit();
						newReceivedTrust.storeWithoutCommit();
					}
					
					assert(getReceivedTrusts(oldIdentity).size() == 0);
		
					// Copy all received scores.
					// We don't have to modify them because the rating of the identity from the perspective of a
					// different own identity should NOT be dependent upon whether it is an own identity or not.
					for(Score oldScore : getScores(oldIdentity)) {
						Score newScore = new Score(this, oldScore.getTruster(), identity, oldScore.getScore(),
								oldScore.getRank(), oldScore.getCapacity());
						
						// The following assert() cannot be added because it would always fail:
						// It would implicitly trigger oldIdentity.equals(identity) which is not the case:
						// Certain member values such as the edition might not be equal.
						/* assert(newScore.equals(oldScore)); */
						
						oldScore.deleteWithoutCommit();
						newScore.storeWithoutCommit();
						
						// Nothing has changed about the actual score so we do not notify.
						// mSubscriptionManager.storeScoreChangedNotificationWithoutCommit(oldScore, newScore);
					}
					
					assert(getScores(oldIdentity).size() == 0);
					
					// What we do NOT have to deal with is the given scores of the old identity:
					// Given scores do NOT exist for non-own identities, so there are no old ones to update.
					// Of cause there WILL be scores because it is an own identity now.
					// They will be created automatically when updating the given trusts
					// - so thats what we will do now.
					
					// Update all given trusts
					for(Trust givenTrust : getGivenTrusts(oldIdentity)) {
						// TODO: Instead of using the regular removeTrustWithoutCommit on all trust values, we could:
						// - manually delete the old Trust objects from the database
						// - manually store the new trust objects
						// - Realize that only the trust graph of the restored identity needs to be updated and write an optimized version
						// of setTrustWithoutCommit which deals with that.
						// But before we do that, we should first do the existing possible optimization of removeTrustWithoutCommit:
						// To get rid of removeTrustWithoutCommit always triggering a FULL score recomputation and instead make
						// it only update the parts of the trust graph which are affected.
						// Maybe the optimized version is fast enough that we don't have to do the optimization which this TODO suggests.
						removeTrustWithoutCommit(givenTrust);
						setTrustWithoutCommit(identity, givenTrust.getTrustee(), givenTrust.getValue(), givenTrust.getComment());
					}
					
					// We do not call finishTrustListImport() now: It might trigger execution of computeAllScoresWithoutCommit
					// which would re-create scores of the old identity. We later call it AFTER deleting the old identity.
					/* finishTrustListImport(); */
		
					mPuzzleStore.onIdentityDeletion(oldIdentity);
					mFetcher.storeAbortFetchCommandWithoutCommit(oldIdentity);
					// NOTICE:
					// If the fetcher did store a db4o object reference to the identity, we would have to trigger command processing
					// now to prevent leakage of the identity object.
					// But the fetcher does NOT store a db4o object reference to the given identity. It stores its ID as String only.
					// Therefore, it is OK that the fetcher does not immediately process the commands now.
					
					oldIdentity.deleteWithoutCommit();
					
					finishTrustListImport();
				} catch (UnknownIdentityException e) { // The identity did NOT exist as non-own identity yet so we can just create an OwnIdentity and store it.
					identity = new OwnIdentity(this, insertFreenetURI, null, false);
					
					Logger.normal(this, "Restoring not-yet-known identity from Freenet: " + identity);
					
					identity.restoreEdition(edition, null);
					
					// Store the new identity
					identity.storeWithoutCommit();
					mSubscriptionManager.storeIdentityChangedNotificationWithoutCommit(null, identity);
					
					initTrustTreeWithoutCommit(identity);
				}
				
				mFetcher.storeStartFetchCommandWithoutCommit(identity);

				// This function messes with the trust graph manually so it is a good idea to check whether it is intact afterwards.
				assert(computeAllScoresWithoutCommit());
				
				Logger.normal(this, "restoreOwnIdentity(): Finished.");
				return identity;
			}
			catch(RuntimeException e) {
				if(mTrustListImportInProgress) { // We don't execute beginTrustListImport() in all code paths of this function
					// Does rollback for us. The outside will do another duplicate rollback() because the JavaDoc tells it to.
					// But thats acceptable to keep the transaction code pattern the same everywhere.
					abortTrustListImport(e); 
				}
				// The callers of this function are obliged to do Persistent.checkedRollbackAndThrow() for us, so we can and must throw the exception out.
				throw e;
			}

	}
	
	/**
	 * @return An {@link OwnIdentity#clone()} of the restored identity. By cloning, the object is decoupled from the database and you can keep it in memory
	 *     to do with it whatever you like.
	 */
	public synchronized OwnIdentity restoreOwnIdentity(FreenetURI insertFreenetURI) throws MalformedURLException, InvalidParameterException {
		synchronized(mPuzzleStore) {
		synchronized(mFetcher) {
		synchronized(mSubscriptionManager) {
		synchronized(Persistent.transactionLock(mDB)) {
			try {
				final OwnIdentity identity = restoreOwnIdentityWithoutCommit(insertFreenetURI);
				Persistent.checkedCommit(mDB, this);
				return identity.clone();
			}
			catch(RuntimeException e) {
				Persistent.checkedRollbackAndThrow(mDB, this, e);
				throw e; // The compiler doesn't know that the above function throws, so it would complain about a missing return statement without this.
			}
		}
		}
		}
		}
	}


	public synchronized void setTrust(String ownTrusterID, String trusteeID, byte value, String comment)
		throws UnknownIdentityException, NumberFormatException, InvalidParameterException {
		
		final OwnIdentity truster = getOwnIdentityByID(ownTrusterID);
		Identity trustee = getIdentityByID(trusteeID);
		
		setTrust(truster, trustee, value, comment);
	}
	
	public synchronized void removeTrust(String ownTrusterID, String trusteeID) throws UnknownIdentityException {
		final OwnIdentity truster = getOwnIdentityByID(ownTrusterID);
		final Identity trustee = getIdentityByID(trusteeID);

		synchronized(mFetcher) {
		synchronized(mSubscriptionManager) {
		synchronized(Persistent.transactionLock(mDB)) {
			try  {
				removeTrustWithoutCommit(truster, trustee);
				Persistent.checkedCommit(mDB, this);
			}
			catch(RuntimeException e) {
				Persistent.checkedRollbackAndThrow(mDB, this, e);
			}
		}
		}
		}
	}
	
	/**
	 * Enables or disables the publishing of the trust list of an {@link OwnIdentity}.
	 * The trust list contains all trust values which the OwnIdentity has assigned to other identities.
	 * 
	 * @see OwnIdentity#setPublishTrustList(boolean)
	 * @param ownIdentityID The {@link Identity.IdentityID} of the {@link OwnIdentity} you want to modify.
	 * @param publishTrustList Whether to publish the trust list. 
	 * @throws UnknownIdentityException If there is no {@link OwnIdentity} with the given {@link Identity.IdentityID}.
	 */
	public synchronized void setPublishTrustList(final String ownIdentityID, final boolean publishTrustList) throws UnknownIdentityException {
		final OwnIdentity identity = getOwnIdentityByID(ownIdentityID);
		final OwnIdentity oldIdentity = identity.clone(); // For the SubscriptionManager
		
		synchronized(mSubscriptionManager) {
		synchronized(Persistent.transactionLock(mDB)) {
			try {
				identity.setPublishTrustList(publishTrustList);
				mSubscriptionManager.storeIdentityChangedNotificationWithoutCommit(oldIdentity, identity);
				identity.storeAndCommit();
			} catch(RuntimeException e) {
				Persistent.checkedRollbackAndThrow(mDB, this, e);
			}
		}
		}
		
		Logger.normal(this, "setPublishTrustList to " + publishTrustList + " for " + identity);
	}
	
	/**
	 * Enables or disables the publishing of {@link IntroductionPuzzle}s for an {@link OwnIdentity}.
	 * 
	 * If publishIntroductionPuzzles==true adds, if false removes:
	 * - the context {@link IntroductionPuzzle.INTRODUCTION_CONTEXT}
	 * - the property {@link IntroductionServer.PUZZLE_COUNT_PROPERTY} with the value {@link IntroductionServer.DEFAULT_PUZZLE_COUNT}
	 * 
	 * @param ownIdentityID The {@link Identity.IdentityID} of the {@link OwnIdentity} you want to modify.
	 * @param publishIntroductionPuzzles Whether to publish introduction puzzles. 
	 * @throws UnknownIdentityException If there is no identity with the given ownIdentityID
	 * @throws InvalidParameterException If publishIntroudctionPuzzles is set to true and {@link OwnIdentity#doesPublishTrustList()} returns false on the selected identity: It doesn't make sense for an identity to allow introduction if it doesn't publish a trust list - the purpose of introduction is to add other identities to your trust list.
	 */
	public synchronized void setPublishIntroductionPuzzles(final String ownIdentityID, final boolean publishIntroductionPuzzles, final int count) throws UnknownIdentityException, InvalidParameterException {
		final OwnIdentity identity = getOwnIdentityByID(ownIdentityID);
		final OwnIdentity oldIdentity = identity.clone(); // For the SubscriptionManager
		
		if(publishIntroductionPuzzles && !identity.doesPublishTrustList())
			throw new InvalidParameterException("An identity must publish its trust list if it wants to publish introduction puzzles!");
		
		synchronized(mSubscriptionManager) {
		synchronized(Persistent.transactionLock(mDB)) {
			try {
				if(publishIntroductionPuzzles) {
					identity.addContext(IntroductionPuzzle.INTRODUCTION_CONTEXT);
					identity.setProperty(IntroductionServer.PUZZLE_COUNT_PROPERTY, Integer.toString(count));
				} else {
					identity.removeContext(IntroductionPuzzle.INTRODUCTION_CONTEXT);
					identity.removeProperty(IntroductionServer.PUZZLE_COUNT_PROPERTY);
				}
				
				mSubscriptionManager.storeIdentityChangedNotificationWithoutCommit(oldIdentity, identity);
				identity.storeAndCommit();
			} catch(RuntimeException e){
				Persistent.checkedRollbackAndThrow(mDB, this, e);
			}
		}
		}
		
		Logger.normal(this, "Set publishIntroductionPuzzles to " + true + " for " + identity);		
	}
	
	/**
	 * Wrapper around {@link #setPublishIntroductionPuzzles(String, boolean, int)}, passes the default puzzle amount as count to it.
	 */
	public void setPublishIntroductionPuzzles(final String ownIdentityID, final boolean publishIntroductionPuzzles) throws UnknownIdentityException, InvalidParameterException {
		setPublishIntroductionPuzzles(ownIdentityID, publishIntroductionPuzzles, IntroductionServer.DEFAULT_PUZZLE_COUNT);
	}
	
	public synchronized void addContext(String ownIdentityID, String newContext) throws UnknownIdentityException, InvalidParameterException {
		final OwnIdentity identity = getOwnIdentityByID(ownIdentityID);
		final OwnIdentity oldIdentity = identity.clone(); // For the SubscriptionManager
		
		synchronized(mSubscriptionManager) {
		synchronized(Persistent.transactionLock(mDB)) {
			try {
				identity.addContext(newContext);
				mSubscriptionManager.storeIdentityChangedNotificationWithoutCommit(oldIdentity, identity);
				identity.storeAndCommit();
			} catch(RuntimeException e){
				Persistent.checkedRollbackAndThrow(mDB, this, e);
			}
		}
		}

		
		if(logDEBUG) Logger.debug(this, "Added context '" + newContext + "' to identity '" + identity.getNickname() + "'");
	}

	public synchronized void removeContext(String ownIdentityID, String context) throws UnknownIdentityException, InvalidParameterException {
		final OwnIdentity identity = getOwnIdentityByID(ownIdentityID);
		final OwnIdentity oldIdentity = identity.clone(); // For the SubscriptionManager
		
		synchronized(mSubscriptionManager) {
		synchronized(Persistent.transactionLock(mDB)) {
			try {
				identity.removeContext(context);
				mSubscriptionManager.storeIdentityChangedNotificationWithoutCommit(oldIdentity, identity);
				identity.storeAndCommit();
			} catch(RuntimeException e){
				Persistent.checkedRollbackAndThrow(mDB, this, e);
			}
		}
		}
		
		if(logDEBUG) Logger.debug(this, "Removed context '" + context + "' from identity '" + identity.getNickname() + "'");
	}
	
	public synchronized String getProperty(String identityID, String property) throws InvalidParameterException, UnknownIdentityException {
		return getIdentityByID(identityID).getProperty(property);
	}

	public synchronized void setProperty(String ownIdentityID, String property, String value) throws UnknownIdentityException, InvalidParameterException {
		final OwnIdentity identity = getOwnIdentityByID(ownIdentityID);
		final OwnIdentity oldIdentity = identity.clone(); // For the SubscriptionManager
		
		synchronized(mSubscriptionManager) {
		synchronized(Persistent.transactionLock(mDB)) {
			try {
				identity.setProperty(property, value);
				mSubscriptionManager.storeIdentityChangedNotificationWithoutCommit(oldIdentity, identity);
				identity.storeAndCommit();
			} catch(RuntimeException e){
				Persistent.checkedRollbackAndThrow(mDB, this, e);
			}
		}
		}
		
		if(logDEBUG) Logger.debug(this, "Added property '" + property + "=" + value + "' to identity '" + identity.getNickname() + "'");
	}
	
	public synchronized void removeProperty(String ownIdentityID, String property) throws UnknownIdentityException, InvalidParameterException {
		final OwnIdentity identity = getOwnIdentityByID(ownIdentityID);
		final OwnIdentity oldIdentity = identity.clone(); // For the SubscriptionManager
		
		synchronized(mSubscriptionManager) {
		synchronized(Persistent.transactionLock(mDB)) {
			try {
				identity.removeProperty(property);
				mSubscriptionManager.storeIdentityChangedNotificationWithoutCommit(oldIdentity, identity);
				identity.storeAndCommit();
			} catch(RuntimeException e){
				Persistent.checkedRollbackAndThrow(mDB, this, e);
			}
		}
		}
		
		if(logDEBUG) Logger.debug(this, "Removed property '" + property + "' from identity '" + identity.getNickname() + "'");
	}

	@Override
	public String getVersion() {
		return Version.getMarketingVersion();
	}
	
	@Override
	public long getRealVersion() {
		return Version.getRealVersion();
	}

	@Override
	public String getString(String key) {
	    return getBaseL10n().getString(key);
	}
	
	@Override
	public void setLanguage(LANGUAGE newLanguage) {
        WebOfTrust.l10n = new PluginL10n(this, newLanguage);
        if(logDEBUG) Logger.debug(this, "Set LANGUAGE to: " + newLanguage.isoCode);
	}
	
	@Override
	public PluginRespirator getPluginRespirator() {
		return mPR;
	}
	
	@Override
	public ExtObjectContainer getDatabase() {
		return mDB;
	}
	
	public Configuration getConfig() {
		return mConfig;
	}
	
	@Override
	public SubscriptionManager getSubscriptionManager() {
		return mSubscriptionManager;
	}
	
	public IdentityFetcher getIdentityFetcher() {
		return mFetcher;
	}

    public IdentityInserter getIdentityInserter() {
        return mInserter;
    }

	public XMLTransformer getXMLTransformer() {
		return mXMLTransformer;
	}
	
	public IntroductionPuzzleStore getIntroductionPuzzleStore() {
		return mPuzzleStore;
	}

	public IntroductionClient getIntroductionClient() {
		return mIntroductionClient;
	}
<<<<<<< HEAD

    public IntroductionServer getIntroductionServer() {
        return mIntroductionServer;
    }

=======
	
	@Override
>>>>>>> efe69542
	protected FCPInterface getFCPInterface() {
		return mFCPInterface;
	}

	public RequestClient getRequestClient() {
		return mRequestClient;
	}

    /**
     * This is where our L10n files are stored.
     * @return Path of our L10n files.
     */
    @Override
    public String getL10nFilesBasePath() {
        return "plugins/WebOfTrust/l10n/";
    }

    /**
     * This is the mask of our L10n files : lang_en.l10n, lang_de.10n, ...
     * @return Mask of the L10n files.
     */
    @Override
    public String getL10nFilesMask() {
        return "lang_${lang}.l10n";
    }

    /**
     * Override L10n files are stored on the disk, their names should be explicit
     * we put here the plugin name, and the "override" indication. Plugin L10n
     * override is not implemented in the node yet.
     * @return Mask of the override L10n files.
     */
    @Override
    public String getL10nOverrideFilesMask() {
        return "WebOfTrust_lang_${lang}.override.l10n";
    }

    /**
     * Get the ClassLoader of this plugin. This is necessary when getting
     * resources inside the plugin's Jar, for example L10n files.
     * @return ClassLoader object
     */
    @Override
    public ClassLoader getPluginClassLoader() {
        return WebOfTrust.class.getClassLoader();
    }

    /**
     * Access to the current L10n data.
     *
     * @return L10n object.
     */
    public BaseL10n getBaseL10n() {
        return WebOfTrust.l10n.getBase();
    }

    public int getNumberOfFullScoreRecomputations() {
    	return mFullScoreRecomputationCount;
    }
    
    public synchronized double getAverageFullScoreRecomputationTime() {
    	return (double)mFullScoreRecomputationMilliseconds / ((mFullScoreRecomputationCount!= 0 ? mFullScoreRecomputationCount : 1) * 1000); 
    }
    
    public int getNumberOfIncrementalScoreRecomputations() {
    	return mIncrementalScoreRecomputationCount;
    }
    
    public synchronized double getAverageIncrementalScoreRecomputationTime() {
    	return (double)mIncrementalScoreRecomputationMilliseconds / ((mIncrementalScoreRecomputationCount!= 0 ? mIncrementalScoreRecomputationCount : 1) * 1000); 
    }
	
    /**
     * Tests whether two WoT are equal.
     * This is a complex operation in terms of execution time and memory usage and only intended for being used in unit tests.
     */
	@Override
	public synchronized boolean equals(Object obj) {
		if(obj == this)
			return true;
		
		if(!(obj instanceof WebOfTrust))
			return false;
		
		WebOfTrust other = (WebOfTrust)obj;
		
		synchronized(other) {

		{ // Compare own identities
			final ObjectSet<OwnIdentity> allIdentities = getAllOwnIdentities();
			
			if(allIdentities.size() != other.getAllOwnIdentities().size())
				return false;
			
			for(OwnIdentity identity : allIdentities) {
				try {
					if(!identity.equals(other.getOwnIdentityByID(identity.getID())))
						return false;
				} catch(UnknownIdentityException e) {
					return false;
				}
			}
		}

		{ // Compare identities
			final ObjectSet<Identity> allIdentities = getAllIdentities();
			
			if(allIdentities.size() != other.getAllIdentities().size())
				return false;
			
			for(Identity identity : allIdentities) {
				try {
					if(!identity.equals(other.getIdentityByID(identity.getID())))
						return false;
				} catch(UnknownIdentityException e) {
					return false;
				}
			}
		}
		
		
		{ // Compare trusts
			final ObjectSet<Trust> allTrusts = getAllTrusts();
			
			if(allTrusts.size() != other.getAllTrusts().size())
				return false;
			
			for(Trust trust : allTrusts) {
				try {
					Identity otherTruster = other.getIdentityByID(trust.getTruster().getID());
					Identity otherTrustee = other.getIdentityByID(trust.getTrustee().getID());
					
					if(!trust.equals(other.getTrust(otherTruster, otherTrustee)))
						return false;
				} catch(UnknownIdentityException e) {
					return false;
				} catch(NotTrustedException e) {
					return false;
				}
			}
		}
		
		{ // Compare scores
			final ObjectSet<Score> allScores = getAllScores();
			
			if(allScores.size() != other.getAllScores().size())
				return false;
			
			for(Score score : allScores) {
				try {
					OwnIdentity otherTruster = other.getOwnIdentityByID(score.getTruster().getID());
					Identity otherTrustee = other.getIdentityByID(score.getTrustee().getID());
					
					if(!score.equals(other.getScore(otherTruster, otherTrustee)))
						return false;
				} catch(UnknownIdentityException e) {
					return false;
				} catch(NotInTrustTreeException e) {
					return false;
				}
			}
		}
		
		}
		
		return true;
	}
    
    
}<|MERGE_RESOLUTION|>--- conflicted
+++ resolved
@@ -1663,14 +1663,11 @@
 		}
 	}
 
-<<<<<<< HEAD
 	/**
 	 * ATTENTION: If you add new code which terminates threads, you must make sure that they are
 	 * terminated in {@link AbstractFullNodeTest#setUpNode()} as well.
 	 */
-=======
 	@Override
->>>>>>> efe69542
 	public void terminate() {
 		Logger.normal(this, "Web Of Trust plugin terminating ...");
 		
@@ -1761,7 +1758,6 @@
 		Logger.normal(this, "Web Of Trust plugin terminated.");
 	}
 
-<<<<<<< HEAD
     /**
      * Handles FCP messages.<br>
      * Actually implemented at class {@link FCPInterface} at
@@ -1772,15 +1768,6 @@
     {
         return mFCPInterface.handlePluginFCPMessage(client, message);
     }
-=======
-	/**
-	 * Inherited event handler from FredPluginFCP, handled in <code>class FCPInterface</code>.
-	 */
-	@Override
-	public void handle(PluginReplySender replysender, SimpleFieldSet params, Bucket data, int accesstype) {
-		mFCPInterface.handle(replysender, params, data, accesstype);
-	}
->>>>>>> efe69542
 
 	/**
 	 * Loads an own or normal identity from the database, querying on its ID.
@@ -3717,16 +3704,12 @@
 	public IntroductionClient getIntroductionClient() {
 		return mIntroductionClient;
 	}
-<<<<<<< HEAD
 
     public IntroductionServer getIntroductionServer() {
         return mIntroductionServer;
     }
 
-=======
-	
 	@Override
->>>>>>> efe69542
 	protected FCPInterface getFCPInterface() {
 		return mFCPInterface;
 	}
